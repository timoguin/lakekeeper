name: Unittests

on:
  push:
    branches:
      - main
<<<<<<< HEAD
      - "releases/**"
  pull_request:
    branches:
      - main
      - "releases/**"
=======
      - 'release-*'
  pull_request:
    branches:
      - main
      - 'release-*'
>>>>>>> 51337524

env:
  CARGO_TERM_COLOR: always

concurrency:
  group: ${{ github.workflow }}-${{ github.ref }}-${{ github.event_name }}
  cancel-in-progress: true

jobs:
  sqlx-check:
    runs-on: ubuntu-latest
    steps:
      - uses: actions/checkout@v4
      - name: Cargo sqlx-check
        run: |
          export DEBIAN_FRONTEND=noninteractive 
          sudo apt-get update && sudo apt-get install -yqq libpq-dev libsasl2-dev --no-install-recommends
          cargo install -q --version=0.8.2 sqlx-cli --no-default-features --features postgres
          cargo sqlx prepare --check --workspace -- --all-features

  check-format:
    runs-on: ubuntu-latest
    steps:
      - run: sudo snap install --edge --classic just
      - uses: actions/checkout@v4

      - name: Cargo format
        run: just check-format

      - name: Check diff
        run: git diff --exit-code

  clippy:
    runs-on: ubuntu-latest
    steps:
      - run: |
          export DEBIAN_FRONTEND=noninteractive 
          sudo snap install --edge --classic just
          sudo apt-get update && sudo apt-get install -yqq libsasl2-dev --no-install-recommends

      - uses: actions/checkout@v4

      - name: Setup Rust toolchain and cache
        uses: actions-rust-lang/setup-rust-toolchain@v1
        with:
          components: clippy
        env:
          RUST_CACHE_KEY_OS: rust-cache-ubuntu-latest
          TEST_OPENFGA: 1
          TEST_AZURE: 1
          TEST_AWS: 1
          TEST_GCS: 1
          TEST_KV2: 1
          TEST_MINIO: 1

      - name: Cargo clippy
        run: just check-clippy
        env:
          RUST_CACHE_KEY_OS: rust-cache-ubuntu-latest
          TEST_OPENFGA: 1
          TEST_AZURE: 1
          TEST_AWS: 1
          TEST_GCS: 1
          TEST_KV2: 1
          TEST_MINIO: 1

  check-management-openapi:
    runs-on: ubuntu-latest
    steps:
      - run: |
          export DEBIAN_FRONTEND=noninteractive 
          sudo snap install --edge --classic just
          sudo apt-get update && sudo apt-get install -yqq libsasl2-dev --no-install-recommends
      - uses: actions/checkout@v4
      - name: Setup Rust toolchain and cache
        uses: actions-rust-lang/setup-rust-toolchain@v1
        with:
          components: clippy
        env:
          RUST_CACHE_KEY_OS: rust-cache-ubuntu-latest
      - name: Regenerate management openapi
        run: just update-management-openapi
      - name: Fail on diff
        run: git diff --exit-code
      - name: Build TS Client
        run: npx @hey-api/openapi-ts -i openapi/management-open-api.yaml -o src/gen/management -c @hey-api/client-fetch

  test:
    runs-on: ubuntu-latest
    services:
      vault:
        image: hashicorp/vault:latest
        ports:
          - 8200:8200
        env:
          VAULT_DEV_ROOT_TOKEN_ID: myroot
          VAULT_DEV_LISTEN_ADDRESS: 0.0.0.0:8200
        options: >-
          --health-cmd "vault status -address http://localhost:8200"
          --health-interval 10s
          --health-timeout 5s
          --health-retries 5
      postgres:
        image: postgres:16
        env:
          POSTGRES_USER: postgres
          POSTGRES_PASSWORD: postgres
          POSTGRES_DB: postgres
        options: >-
          --health-cmd pg_isready
          --health-interval 10s
          --health-timeout 5s
          --health-retries 5
        ports:
          - 5432:5432
      minio:
        image: bitnami/minio:latest
        env:
          MINIO_ROOT_USER: minio-root-user
          MINIO_ROOT_PASSWORD: minio-root-password
          MINIO_API_PORT_NUMBER: 9000
          MINIO_CONSOLE_PORT_NUMBER: 9001
          MINIO_SCHEME: http
          MINIO_DEFAULT_BUCKETS: tests
        volumes:
          - ${{ github.workspace }}/data:/data
        ports:
          - 9000:9000
          - 9001:9001
        options: --health-cmd "curl -I http://localhost:9000/minio/health/live"

    steps:
      - uses: actions/checkout@v4

      - name: Setup Rust toolchain and cache
        uses: actions-rust-lang/setup-rust-toolchain@v1
        env:
          RUST_CACHE_KEY_OS: rust-cache-ubuntu-latest

      - name: Migrate database
        run: |
          export DEBIAN_FRONTEND=noninteractive 
          sudo apt-get update && sudo apt-get install -yqq libpq-dev libsasl2-dev --no-install-recommends
          cargo install -q --version=0.8.2 sqlx-cli --no-default-features --features postgres
          cd crates/iceberg-catalog
          sqlx database create
          sqlx migrate run
        env:
          DATABASE_URL: postgres://postgres:postgres@localhost:5432/postgres
      - name: Setup vault
        run: |
          export VAULT_ADDR=http://localhost:8200
          export DEBIAN_FRONTEND=noninteractive 
          sudo apt update && sudo apt install gpg wget
          wget -O- https://apt.releases.hashicorp.com/gpg | sudo gpg --dearmor -o /usr/share/keyrings/hashicorp-archive-keyring.gpg
          gpg --no-default-keyring --keyring /usr/share/keyrings/hashicorp-archive-keyring.gpg --fingerprint
          echo "deb [arch=$(dpkg --print-architecture) signed-by=/usr/share/keyrings/hashicorp-archive-keyring.gpg] https://apt.releases.hashicorp.com $(lsb_release -cs) main" | sudo tee /etc/apt/sources.list.d/hashicorp.list
          sudo apt update && sudo apt install vault

          vault login -address "${VAULT_ADDR}" myroot
          vault auth  enable -address "${VAULT_ADDR}"  userpass
          echo "path \"secret/*\" { capabilities = [\"create\", \"read\", \"update\", \"delete\", \"list\"] }" > /tmp/app.hcl
          vault policy write -address "${VAULT_ADDR}" app /tmp/app.hcl
          vault write -address "${VAULT_ADDR}" auth/userpass/users/test password=test policies=app

      - name: Setup openfga
        run: docker run -d -p 35081:8081 openfga/openfga:v1.6 run

      - name: Test
        run: |
          export DEBIAN_FRONTEND=noninteractive 
          sudo apt-get update && sudo apt-get install -yqq libsasl2-dev --no-install-recommends
          cargo test --no-fail-fast --all-targets --all-features --workspace
        env:
          DATABASE_URL: postgres://postgres:postgres@localhost:5432/postgres
          TEST_KV2: 1
          LAKEKEEPER_TEST__KV2__URL: http://localhost:8200
          LAKEKEEPER_TEST__KV2__USER: test
          LAKEKEEPER_TEST__KV2__PASSWORD: test
          LAKEKEEPER_TEST__KV2__SECRET_MOUNT: secret
          # minio test envs
          TEST_MINIO: 1
          LAKEKEEPER_TEST__S3_BUCKET: tests
          LAKEKEEPER_TEST__S3_REGION: local
          LAKEKEEPER_TEST__S3_ACCESS_KEY: minio-root-user
          LAKEKEEPER_TEST__S3_SECRET_KEY: minio-root-password
          LAKEKEEPER_TEST__S3_ENDPOINT: http://localhost:9000

          TEST_OPENFGA: 1
          LAKEKEEPER_TEST__OPENFGA__ENDPOINT: http://localhost:35081

          TEST_AZURE: ${{ secrets.TEST_AZURE }}
          AZURE_TENANT_ID: ${{ secrets.AZURE_TENANT_ID }}
          AZURE_CLIENT_ID: ${{ secrets.AZURE_CLIENT_ID }}
          AZURE_CLIENT_SECRET: ${{ secrets.AZURE_CLIENT_SECRET }}
          AZURE_STORAGE_ACCOUNT_NAME: ${{ secrets.AZURE_STORAGE_ACCOUNT_NAME }}
          AZURE_STORAGE_FILESYSTEM: ${{ secrets.AZURE_STORAGE_FILESYSTEM }}

          TEST_AWS: ${{ secrets.TEST_AWS }}
          AWS_S3_BUCKET: ${{ secrets.AWS_S3_BUCKET }}
          AWS_S3_REGION: ${{ secrets.AWS_S3_REGION }}
          AWS_S3_ACCESS_KEY_ID: ${{ secrets.AWS_S3_ACCESS_KEY_ID }}
          AWS_S3_SECRET_ACCESS_KEY: ${{ secrets.AWS_S3_SECRET_ACCESS_KEY }}
          AWS_S3_STS_ROLE_ARN: ${{ secrets.AWS_S3_STS_ROLE_ARN }}

          TEST_GCS: ${{ secrets.TEST_GCS }}
          GCS_BUCKET: ${{ secrets.GCS_BUCKET }}
          GCS_CREDENTIAL: ${{ secrets.GCS_CREDENTIAL }}

      - name: Doc Test
        run: cargo test --no-fail-fast --doc --all-features --workspace
        env:
          DATABASE_URL: postgres://postgres:postgres@localhost:5432/postgres<|MERGE_RESOLUTION|>--- conflicted
+++ resolved
@@ -4,19 +4,11 @@
   push:
     branches:
       - main
-<<<<<<< HEAD
-      - "releases/**"
+      - "release-*"
   pull_request:
     branches:
       - main
-      - "releases/**"
-=======
-      - 'release-*'
-  pull_request:
-    branches:
-      - main
-      - 'release-*'
->>>>>>> 51337524
+      - "release-*"
 
 env:
   CARGO_TERM_COLOR: always
