--- conflicted
+++ resolved
@@ -10,11 +10,7 @@
       test: [ "CMD-SHELL", 'exec 3<>/dev/tcp/127.0.0.1/8080;echo -e "GET /realms/test/.well-known/openid-configuration HTTP/1.1\r\nhost: localhost:8080\r\nConnection: close\r\n\r\n" >&3;grep "jwks_uri"  <&3' ]
       interval: 2s
       timeout: 80s
-<<<<<<< HEAD
-      retries: 2
-=======
       retries: 10
->>>>>>> 771d026c
       start_period: 60s
     ports:
       - "31100:8080"
@@ -28,7 +24,6 @@
       - spark
     user: root
     environment:
-<<<<<<< HEAD
       - LAKEKEEPER_TEST__S3_BUCKET=tests
       - LAKEKEEPER_TEST__S3_ACCESS_KEY=minio-root-user
       - LAKEKEEPER_TEST__S3_SECRET_KEY=minio-root-password
@@ -47,28 +42,8 @@
       - LAKEKEEPER_TEST__AZURE_CLIENT_SECRET=${AZURE_CLIENT_SECRET}
       - LAKEKEEPER_TEST__AZURE_STORAGE_ACCOUNT_NAME=${AZURE_STORAGE_ACCOUNT_NAME}
       - LAKEKEEPER_TEST__AZURE_STORAGE_FILESYSTEM=${AZURE_STORAGE_FILESYSTEM}
-=======
-      - ICEBERG_REST_TEST_S3_BUCKET=tests
-      - ICEBERG_REST_TEST_S3_ACCESS_KEY=minio-root-user
-      - ICEBERG_REST_TEST_S3_SECRET_KEY=minio-root-password
-      - ICEBERG_REST_TEST_S3_ENDPOINT=http://minio:9000
-      - ICEBERG_REST_TEST_S3_PATH_STYLE_ACCESS=1
-      - ICEBERG_REST_TEST_S3_REGION=local
-      - ICEBERG_REST_TEST_MANAGEMENT_URL=http://server:8080/management
-      - ICEBERG_REST_TEST_CATALOG_URL=http://server:8080/catalog
-      - ICEBERG_REST_TEST_OPENID_PROVIDER_URI=http://keycloak:8080/realms/test/
-      - ICEBERG_REST_TEST_OPENID_CLIENT_ID=iceberg-rest-test
-      - ICEBERG_REST_TEST_OPENID_CLIENT_SECRET=very-secret
-      - ICEBERG_REST_TEST_TRINO_URI=http://trino:8080
-      - ICEBERG_REST_TEST_STARROCKS_URI=starrocks://root@starrocks:9030
-      - ICEBERG_REST_TEST_AZURE_CLIENT_ID=${AZURE_CLIENT_ID}
-      - ICEBERG_REST_TEST_AZURE_TENANT_ID=${AZURE_TENANT_ID}
-      - ICEBERG_REST_TEST_AZURE_CLIENT_SECRET=${AZURE_CLIENT_SECRET}
-      - ICEBERG_REST_TEST_AZURE_STORAGE_ACCOUNT_NAME=${AZURE_STORAGE_ACCOUNT_NAME}
-      - ICEBERG_REST_TEST_AZURE_STORAGE_FILESYSTEM=${AZURE_STORAGE_FILESYSTEM}
-      - ICEBERG_REST_TEST_GCS_CREDENTIAL=${GCS_CREDENTIAL}
-      - ICEBERG_REST_TEST_GCS_BUCKET=${GCS_BUCKET}
->>>>>>> 771d026c
+      - LAKEKEEPER_TEST_GCS_CREDENTIAL=${GCS_CREDENTIAL}
+      - LAKEKEEPER_TEST_GCS_BUCKET=${GCS_BUCKET}
     depends_on:
       server:
         condition: service_healthy
