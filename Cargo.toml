--- conflicted
+++ resolved
@@ -59,12 +59,8 @@
 async-trait = "0.1.83"
 axum = { version = "0.8.1" }
 axum-prometheus = { version = "0.8.0", features = ["http-listener"] }
-<<<<<<< HEAD
-axum-extra = { version = "0.11.0" }
-=======
 axum-extra = { version = "0.10.0" }
 axum-macros = { version = "0.5.0" }
->>>>>>> 1c27ac4f
 itertools = "0.14.0"
 mockall = "0.13.0"
 needs_env_var = "1.1.0"
