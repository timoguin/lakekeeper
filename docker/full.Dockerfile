--- conflicted
+++ resolved
@@ -6,10 +6,6 @@
 # We only pay the installation cost once, 
 # it will be cached from the second build onwards
 RUN apt-get update -qq && \
-<<<<<<< HEAD
-  DEBIAN_FRONTEND=noninteractive apt-get install -yqq curl build-essential libpq-dev pkg-config libssl-dev libsasl2-dev make perl wget zip unzip --no-install-recommends && \
-  cargo install -q --version=0.8.2 sqlx-cli --no-default-features --features postgres
-=======
     DEBIAN_FRONTEND=noninteractive apt-get install -yqq curl build-essential libpq-dev pkg-config libssl-dev make perl wget zip unzip --no-install-recommends && \
     curl -o- https://raw.githubusercontent.com/nvm-sh/nvm/v0.40.1/install.sh | bash && \
     . "$NVM_DIR/nvm.sh" && nvm install ${NODE_VERSION}  && \
@@ -17,7 +13,6 @@
     . "$NVM_DIR/nvm.sh" && nvm alias default v${NODE_VERSION}  && \
     node -v && npm -v && \
     cargo install -q --version=0.8.2 sqlx-cli --no-default-features --features postgres
->>>>>>> 2fa80c06
 
 ENV PATH="/root/.nvm/versions/node/v${NODE_VERSION}/bin/:${PATH}"
 
@@ -54,20 +49,6 @@
 COPY --from=base / /clean
 
 RUN rm -r /clean/usr/lib/*-linux-gnu/libgomp*  \
-<<<<<<< HEAD
-  /clean/usr/lib/*-linux-gnu/libssl*  \
-  /clean/usr/lib/*-linux-gnu/libstdc++* \
-  /clean/usr/lib/*-linux-gnu/engines-3 \
-  /clean/usr/lib/*-linux-gnu/ossl-modules \
-  /clean/usr/lib/*-linux-gnu/libcrypto.so.3 \
-  /clean/usr/lib/*-linux-gnu/gconv \
-  /clean/var/lib/dpkg/status.d/libgomp1*  \
-  /clean/var/lib/dpkg/status.d/libssl3*  \
-  /clean/var/lib/dpkg/status.d/libstdc++6* \
-  /clean/usr/share/doc/libssl3 \
-  /clean/usr/share/doc/libstdc++6 \
-  /clean/usr/share/doc/libgomp1
-=======
     /clean/usr/lib/*-linux-gnu/libssl*  \
     /clean/usr/lib/*-linux-gnu/libstdc++* \
     /clean/usr/lib/*-linux-gnu/engines-3 \
@@ -80,7 +61,6 @@
     /clean/usr/share/doc/libssl3 \
     /clean/usr/share/doc/libstdc++6 \
     /clean/usr/share/doc/libgomp1
->>>>>>> 2fa80c06
 
 
 FROM scratch
