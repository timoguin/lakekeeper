ARG ARCH

FROM gcr.io/distroless/cc-debian12:nonroot-${ARCH} as base

FROM busybox:1.37.0 as cleaner
# small diversion through busybox to remove some files

COPY --from=base / /clean

RUN rm -r /clean/usr/lib/*-linux-gnu/libgomp*  \
<<<<<<< HEAD
  /clean/usr/lib/*-linux-gnu/libssl*  \
  /clean/usr/lib/*-linux-gnu/libstdc++* \
  /clean/usr/lib/*-linux-gnu/engines-3 \
  /clean/usr/lib/*-linux-gnu/ossl-modules \
  /clean/usr/lib/*-linux-gnu/libcrypto.so.3 \
  /clean/usr/lib/*-linux-gnu/gconv \
  /clean/var/lib/dpkg/status.d/libgomp1*  \
  /clean/var/lib/dpkg/status.d/libssl3*  \
  /clean/var/lib/dpkg/status.d/libstdc++6* \
  /clean/usr/share/doc/libssl3 \
  /clean/usr/share/doc/libstdc++6 \
  /clean/usr/share/doc/libgomp1
=======
       /clean/usr/lib/*-linux-gnu/libssl*  \
       /clean/usr/lib/*-linux-gnu/libstdc++* \
       /clean/usr/lib/*-linux-gnu/engines-3 \
       /clean/usr/lib/*-linux-gnu/ossl-modules \
       /clean/usr/lib/*-linux-gnu/libcrypto.so.3 \
       /clean/usr/lib/*-linux-gnu/gconv \
       /clean/var/lib/dpkg/status.d/libgomp1*  \
       /clean/var/lib/dpkg/status.d/libssl3*  \
       /clean/var/lib/dpkg/status.d/libstdc++6* \
       /clean/usr/share/doc/libssl3 \
       /clean/usr/share/doc/libstdc++6 \
       /clean/usr/share/doc/libgomp1
>>>>>>> 2fa80c06

FROM scratch

ARG BIN
ARG EXPIRES=Never
LABEL maintainer="moderation@vakamo.com" quay.expires-after=${EXPIRES}

COPY --from=cleaner /clean /

# copy the build artifact from the build stage
COPY ${BIN} /home/nonroot/iceberg-catalog

# # set the startup command to run your binary
ENTRYPOINT ["/home/nonroot/iceberg-catalog"]<|MERGE_RESOLUTION|>--- conflicted
+++ resolved
@@ -8,20 +8,6 @@
 COPY --from=base / /clean
 
 RUN rm -r /clean/usr/lib/*-linux-gnu/libgomp*  \
-<<<<<<< HEAD
-  /clean/usr/lib/*-linux-gnu/libssl*  \
-  /clean/usr/lib/*-linux-gnu/libstdc++* \
-  /clean/usr/lib/*-linux-gnu/engines-3 \
-  /clean/usr/lib/*-linux-gnu/ossl-modules \
-  /clean/usr/lib/*-linux-gnu/libcrypto.so.3 \
-  /clean/usr/lib/*-linux-gnu/gconv \
-  /clean/var/lib/dpkg/status.d/libgomp1*  \
-  /clean/var/lib/dpkg/status.d/libssl3*  \
-  /clean/var/lib/dpkg/status.d/libstdc++6* \
-  /clean/usr/share/doc/libssl3 \
-  /clean/usr/share/doc/libstdc++6 \
-  /clean/usr/share/doc/libgomp1
-=======
        /clean/usr/lib/*-linux-gnu/libssl*  \
        /clean/usr/lib/*-linux-gnu/libstdc++* \
        /clean/usr/lib/*-linux-gnu/engines-3 \
@@ -34,7 +20,6 @@
        /clean/usr/share/doc/libssl3 \
        /clean/usr/share/doc/libstdc++6 \
        /clean/usr/share/doc/libgomp1
->>>>>>> 2fa80c06
 
 FROM scratch
 
