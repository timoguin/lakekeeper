# Lakekeeper Catalog for Apache Iceberg

[![Website](https://img.shields.io/badge/https-lakekeeper.io-blue?color=3d4db3&logo=firefox&style=for-the-badge&logoColor=white)](https://lakekeeper.io/)
[![Discord](https://img.shields.io/badge/Discord-%235865F2.svg?style=for-the-badge&logo=discord&logoColor=white)](https://discord.gg/jkAGG8p93B)
[![Docker on quay](https://img.shields.io/badge/docker-%230db7ed.svg?style=for-the-badge&logo=docker&logoColor=white)](https://quay.io/repository/lakekeeper/catalog?tab=tags&filter_tag_name=like%3Av)
[![Helm Chart](https://img.shields.io/badge/Helm-0F1689?style=for-the-badge&logo=Helm&labelColor=0F1689)](https://github.com/lakekeeper/lakekeeper-charts/tree/main/charts/lakekeeper)
[![Artifact Hub](https://img.shields.io/endpoint?url=https://artifacthub.io/badge/repository/lakekeeper&color=3f6ec6&labelColor=&style=for-the-badge&logoColor=white)](https://artifacthub.io/packages/helm/lakekeeper/lakekeeper)


[![License](https://img.shields.io/badge/License-Apache_2.0-blue.svg)](https://opensource.org/licenses/Apache-2.0)
[![Unittests](https://github.com/lakekeeper/lakekeeper/actions/workflows/unittests.yml/badge.svg)](https://github.com/lakekeeper/lakekeeper/actions/workflows/unittests.yml)
[![Spark Integration](https://github.com/lakekeeper/lakekeeper/actions/workflows/spark-integration.yml/badge.svg)](https://github.com/lakekeeper/lakekeeper/actions/workflows/spark-integration.yml)
[![Pyiceberg Integration](https://github.com/lakekeeper/lakekeeper/actions/workflows/pyiceberg-integration.yml/badge.svg)](https://github.com/lakekeeper/lakekeeper/actions/workflows/pyiceberg-integration.yml)
[![Trino Integration](https://github.com/lakekeeper/lakekeeper/actions/workflows/trino-integration.yml/badge.svg)](https://github.com/lakekeeper/lakekeeper/actions/workflows/trino-integration.yml)
[![Starrocks Integration](https://github.com/lakekeeper/lakekeeper/actions/workflows/starrocks-integration.yml/badge.svg)](https://github.com/lakekeeper/lakekeeper/actions/workflows/starrocks-integration.yml)


Please visit [https://docs.lakekeeper.io](https://docs.lakekeeper.io) for Documentation!

This is Lakekeeper: A **secure**, **fast** and **easy to use**  implementation of the [Apache Iceberg](https://iceberg.apache.org/) REST Catalog specification based on [apache/iceberg-rust](https://github.com/apache/iceberg-rust). If you have questions, feature requests or just want a chat, we are hanging around in [Discord](https://discord.gg/jkAGG8p93B)!

<p align="center">
<img src="https://github.com/lakekeeper/lakekeeper/raw/main/assets/Lakekeeper-Overview.png" width="500">
</p>

<<<<<<< HEAD
# Next Steps

The catalog is evolving quickly. Especially internal rust APIs are not stable and subject to change. External REST APIs are kept as stable as possible, especially the `/catalog` API is stable as of today.

- **Release 0.5.0**: Our biggest release yet is coming early November. It includes **Fine Grained Access Control**, a first simple **UI** and much more.
- **Release 0.6.0**: With Release 0.6.0 we focus on stabilizing some of our most recent features and significantly improve our **Docs**. Docusaurus is coming!

=======
>>>>>>> 2fa80c06
# Quickstart

A Docker Container is available on [quay.io](https://quay.io/repository/lakekeeper/lakekeeper?tab=info).
We have prepared a minimal docker-compose file to demonstrate how to use the Lakekeeper catalog with common query engines.

```sh
git clone https://github.com/lakekeeper/lakekeeper.git
cd lakekeeper/examples/minimal
docker compose up
```

Then open your browser and head to [localhost:8888](localhost:8888) to load the example Jupyter notebooks or head to [localhost:8181](localhost:8181) for the Lakekeeper UI.

For more information on deployment, please check the [Getting Started Guide](docs.lakekeeper.io/getting-started/).

# Scope and Features

The Iceberg Catalog REST interface has become the standard for catalogs in open Lakehouses. It natively enables multi-table commits, server-side deconflicting and much more. It is figuratively the (**TIP**) of the Iceberg.

- **Written in Rust**: Single all-in-one binary - no JVM or Python env required.
- **Storage Access Management**: Lakekeeper secures access to your data using Vended-Credentials and remote signing for S3. All major Hyperscalers (AWS, Azure, GCP) as well as on-premise deployments with S3 are supported.
- **Openid Provider Integration**: Use your own identity provider for authentication, just set `LAKEKEEPER__OPENID_PROVIDER_URI` and you are good to go.
- **Native Kubernetes Integration**: Use our helm chart to easily deploy high available setups and natively authenticate kubernetes service accounts with Lakekeeper. Kubernetes and OpenID authentication can be used simultaneously. A [Kubernetes Operator](https://github.com/lakekeeper/lakekeeper-operator) is currently in development.
- **Change Events**: Built-in support to emit change events (CloudEvents), which enables you to react to any change that happen to your tables.
- **Change Approval**: Changes can also be prohibited by external systems. This can be used to prohibit changes to tables that would invalidate Data Contracts, Quality SLOs etc. Simply integrate with your own change approval via our `ContractVerification` trait.
- **Multi-Tenant capable**: A single deployment of Lakekeeper can serve multiple projects - all with a single entrypoint. Each project itself supports multiple Warehouses to which compute engines can connect.
- **Customizable**: Lakekeeper is meant to be extended. We expose the Database implementation (`Catalog`), `SecretsStore`, `Authorizer`, Events (`CloudEventBackend`) and `ContractVerification` as interfaces (Traits). This allows you to tap into any access management system of your company or stream change events to any system you like - simply by implementing a handful methods.
- **Well-Tested**: Integration-tested with `spark`, `pyiceberg`, `trino` and `starrocks`.
- **High Available & Horizontally Scalable**: There is no local state - the catalog can be scaled horizontally easily.
- **Fine Grained Access (FGA):** Lakekeeper's default Authorization system leverages [OpenFGA](https://openfga.dev/). If your company already has a different system in place, you can integrate with it by implementing a handful of methods in the `Authorizer` trait.

If you are missing something, we would love to hear about it in a [Github Issue](https://github.com/lakekeeper/lakekeeper/issues/new).


# Status

### Supported Operations - Iceberg-Rest

<<<<<<< HEAD
| Operation | Status  | Description                                                              |
| --------- | :-----: | ------------------------------------------------------------------------ |
| Namespace | ![done] | All operations implemented                                               |
=======
| Operation | Status  | Description                                            |
|-----------|:-------:|--------------------------------------------------------|
| Namespace | ![done] | All operations implemented                             |
>>>>>>> 2fa80c06
| Table     | ![done] | All operations implemented - additional integration tests in development |
| Views     | ![done] | Remove unused files and log entries                    |
| Metrics   | ![open] | Endpoint is available but doesn't store the metrics    |

### Storage Profile Support

<<<<<<< HEAD
| Storage              |    Status    | Comment                                                   |
| -------------------- | :----------: | --------------------------------------------------------- |
| S3 - AWS             | ![semi-done] | vended-credentials & remote-signing, assume role missing  |
| S3 - Custom          |   ![done]    | vended-credentials & remote-signing, tested against minio |
| Azure ADLS Gen2      |   ![done]    |                                                           |
| Azure Blob           |   ![open]    |                                                           |
| Microsoft OneLake    |   ![open]    |                                                           |
| Google Cloud Storage |   ![done]    |                                                           |
=======
| Storage              |    Status    | Comment                                |
|----------------------|:------------:|----------------------------------------|
| S3 - AWS             | ![semi-done] | vended-credentials & remote-signing, assume role missing |
| S3 - Custom          |   ![done]    | vended-credentials & remote-signing, tested against Minio |
| Azure ADLS Gen2      |   ![done]    |                                        |
| Azure Blob           |   ![open]    |                                        |
| Microsoft OneLake    |   ![open]    |                                        |
| Google Cloud Storage |   ![done]    |                                        |
>>>>>>> 2fa80c06

Details on how to configure the storage profiles can be found in the [Docs](https://docs.lakekeeper.io).

### Supported Catalog Backends

| Backend  | Status  | Comment |
| -------- | :-----: | ------- |
| Postgres | ![done] |         |
| MongoDB  | ![open] |         |

### Supported Secret Stores

| Backend         | Status  | Comment       |
| --------------- | :-----: | ------------- |
| Postgres        | ![done] |               |
| kv2 (hcp-vault) | ![done] | userpass auth |

### Supported Event Stores

<<<<<<< HEAD
| Backend | Status  | Comment |
|---------|:-------:|---------|
| Nats    | ![done] |         |
| Kafka   | ![done] |         |

### Supported Operations - Management API

| Operation            | Status  | Description                                        |
| -------------------- | :-----: | -------------------------------------------------- |
| Warehouse Management | ![done] | Create / Update / Delete a Warehouse               |
=======
| Backend | Status  | Comment                                                  |
|---------|:-------:|----------------------------------------------------------|
| Nats    | ![done] |                                                          |
| Kafka   | ![open] | Available in branch already, we are currently struggling with cross-compilation. |

### Supported Operations - Management API

| Operation            | Status  | Description                                 |
|----------------------|:-------:|---------------------------------------------|
| Warehouse Management | ![done] | Create / Update / Delete a Warehouse        |
>>>>>>> 2fa80c06
| AuthZ                | ![open] | Manage access to warehouses, namespaces and tables |
| More to come!        | ![open] |                                             |

### Auth(N/Z) Handlers

<<<<<<< HEAD
| Operation       | Status  | Description                                                                                                        |
| --------------- | :-----: | ------------------------------------------------------------------------------------------------------------------ |
| OIDC (AuthN)    | ![done] | Secure access to the catalog via OIDC                                                                              |
| Custom (AuthZ)  | ![done] | If you are willing to implement a single rust Trait, the `AuthZHandler` can be implement to connect to your system |
| OpenFGA (AuthZ) | ![open] | Internal Authorization management                                                                                  |

# Multiple Projects / Multi-Tenancy

Lakekeeper can host multiple independent projects that each host multiple warehouses. The overall
structure looks like this:

```
<project-1-uuid>/
├─ foo-warehouse
├─ bar-warehouse
<project-2-uuid>/
├─ foo-warehouse
├─ bas-warehouse
```

Each Project in Lakekeeper corresponds to a distinct Application Object within your IdP, enabling genuine Multi-Tenancy. A single instance of Lakekeeper can host multiple Projects, ensuring separation at all levels, including Authentication. Our Multi-Tenancy definition is broader than most catalogs. While other catalogs may consider hosting multiple warehouses under a single IdP Application as Multi-Tenancy, a single Lakekeeper Project can achieve that and more.

As this additional layer isn't necessary for most deployments, the `LAKEKEEPER__ENABLE_DEFAULT_PROJECT` configuration option is set to true by default. This setting effectively disables multi-tenancy by defaulting to a project with the NIL UUID ("00000000-0000-0000-0000-000000000000") as the project-id.

To enable multi-project setups, simply set `LAKEKEEPER__ENABLE_DEFAULT_PROJECT` to `false`. Multi-project setups require additional configuration to include project-ids in HTTP headers and separate authentication audiences. This documentation does not cover these steps yet. Of course, hosting multiple warehouses within a single Lakekeeper Project is also possible.

# Undrop Tables

When a table or view is dropped, it is not immediately deleted from the catalog. Instead, it is marked as dropped and a job for its cleanup is scheduled. The table, including its data if `purgeRequested=True`, is then deleted after the configured expiration delay has passed. This will allow for a recovery of tables that have been dropped by accident.

`Undrop` of a table is only possible if soft-deletes are enabled for a Warehouse.

# Configuration

The basic setup of the Catalog is configured via environment variables. As this catalog supports a multi-tenant setup, each catalog ("warehouse") also comes with its own configuration options including its Storage Configuration. The documentation of the Management-API for warehouses is hosted at the unprotected `/swagger-ui` endpoint.

Following options are global and apply to all warehouses:

### General

Previous to Lakekeeper Version `0.5.0` please prefix all environment variables with `ICEBERG_REST__` instead of `LAKEKEEPER__`.

| Variable                             | Example                    | Description                                                                                                                                                                                                                                                               |
| ------------------------------------ | -------------------------- | ------------------------------------------------------------------------------------------------------------------------------------------------------------------------------------------------------------------------------------------------------------------------- |
| `LAKEKEEPER__BASE_URI`               | `https://example.com:8080` | Base URL where the catalog is externally reachable. Default: `https://localhost:8080`                                                                                                                                                                                     |
| `LAKEKEEPER__ENABLE_DEFAULT_PROJECT` | `true`                     | If `true`, the NIL Project ID ("00000000-0000-0000-0000-000000000000") is used as a default if the user does not specify a project when connecting. This option is enabled by default, which we recommend for all single-project (single-tenant) setups. Default: `true`. |
| `LAKEKEEPER__RESERVED_NAMESPACES`    | `system,examples`          | Reserved Namespaces that cannot be created via the REST interface                                                                                                                                                                                                         |
| `LAKEKEEPER__METRICS_PORT`           | `9000`                     | Port where the metrics endpoint is reachable. Default: `9000`                                                                                                                                                                                                             |
| `LAKEKEEPER__LISTEN_PORT`            | `8080`                     | Port the server listens on. Default: `8080`                                                                                                                                                                                                                               |
| `LAKEKEEPER__SECRET_BACKEND`         | `postgres`                 | The secret backend to use. If `kv2` is chosen, you need to provide additional parameters found under []() Default: `postgres`, one-of: [`postgres`, `kv2`]                                                                                                                |

### Self-signed certificates in dependencies (e.g. minio)

You may be running Lakekeeper in your own environment which uses self-signed certificates for e.g. minio. Lakekeeper is built with reqwest's `rustls-tls-native-roots` feature activated, this means `SSL_CERT_FILE` and `SSL_CERT_DIR` are respected. If both are not set, the system's default CA store is used. If you want to use a custom CA store, set `SSL_CERT_FILE` to the path of the CA file or `SSL_CERT_DIR` to the path of the CA directory. The certificate used by the server cannot be a CA. It needs to be an end entity certificate, else you may run into `CaUsedAsEndEntity` errors.

### Task queues

Currently, the catalog uses two task queues, one to ultimately delete soft-deleted tabulars and another to purge tabulars which have been deleted with the `purgeRequested=True` query parameter. The task queues are configured as follows:

| Variable                                  | Example | Description                                                                                                 |
| ----------------------------------------- | ------- | ----------------------------------------------------------------------------------------------------------- |
| `LAKEKEEPER__QUEUE_CONFIG__MAX_RETRIES`   | 5       | Number of retries before a task is considered failed Default: 5                                             |
| `LAKEKEEPER__QUEUE_CONFIG__MAX_AGE`       | 3600    | Amount of seconds before a task is considered stale and could be picked up by another worker. Default: 3600 |
| `LAKEKEEPER__QUEUE_CONFIG__POLL_INTERVAL` | 10      | Amount of seconds between polling for new tasks. Default: 10                                                |

The queues are currently implemented using the `sqlx` Postgres backend. If you want to use a different backend, you need to implement the `TaskQueue` trait.

### Postgres

Configuration parameters if Postgres is used as a backend, you may either provide connection strings or use the `PG_*` environment variables, connection strings take precedence:

| Variable                                  | Example                                               | Description                                                                                                                              |
| ----------------------------------------- | ----------------------------------------------------- | ---------------------------------------------------------------------------------------------------------------------------------------- |
| `LAKEKEEPER__PG_DATABASE_URL_READ`        | `postgres://postgres:password@localhost:5432/iceberg` | Postgres Database connection string used for reading                                                                                     |
| `LAKEKEEPER__PG_DATABASE_URL_WRITE`       | `postgres://postgres:password@localhost:5432/iceberg` | Postgres Database connection string used for writing.                                                                                    |
| `LAKEKEEPER__PG_ENCRYPTION_KEY`           | `<This is unsafe, please set a proper key>`           | If `LAKEKEEPER__SECRET_BACKEND=postgres`, this key is used to encrypt secrets. It is required to change this for production deployments. |
| `LAKEKEEPER__PG_READ_POOL_CONNECTIONS`    | `10`                                                  | Number of connections in the read pool                                                                                                   |
| `LAKEKEEPER__PG_WRITE_POOL_CONNECTIONS`   | `5`                                                   | Number of connections in the write pool                                                                                                  |
| `LAKEKEEPER__PG_HOST_R`                   | `localhost`                                           | Hostname for read operations                                                                                                             |
| `LAKEKEEPER__PG_HOST_W`                   | `localhost`                                           | Hostname for write operations                                                                                                            |
| `LAKEKEEPER__PG_PORT`                     | `5432`                                                | Port number                                                                                                                              |
| `LAKEKEEPER__PG_USER`                     | `postgres`                                            | Username for authentication                                                                                                              |
| `LAKEKEEPER__PG_PASSWORD`                 | `password`                                            | Password for authentication                                                                                                              |
| `LAKEKEEPER__PG_DATABASE`                 | `iceberg`                                             | Database name                                                                                                                            |
| `LAKEKEEPER__PG_SSL_MODE`                 | `require`                                             | SSL mode (disable, allow, prefer, require)                                                                                               |
| `LAKEKEEPER__PG_SSL_ROOT_CERT`            | `/path/to/root/cert`                                  | Path to SSL root certificate                                                                                                             |
| `LAKEKEEPER__PG_ENABLE_STATEMENT_LOGGING` | `true`                                                | Enable SQL statement logging                                                                                                             |
| `LAKEKEEPER__PG_TEST_BEFORE_ACQUIRE`      | `true`                                                | Test connections before acquiring from the pool                                                                                          |
| `LAKEKEEPER__PG_CONNECTION_MAX_LIFETIME`  | `1800`                                                | Maximum lifetime of connections in seconds                                                                                               |

### KV2 (HCP Vault)

Configuration parameters if a KV2 compatible storage is used as a backend. Currently, we only support the `userpass` authentication method. You may provide the envs as single values like `LAKEKEEPER__KV2__URL=http://vault.local` etc. or as a compound value like:
`LAKEKEEPER__KV2='{url="http://localhost:1234", user="test", password="test", secret_mount="secret"}'`

| Variable                        | Example               | Description                                      |
| ------------------------------- | --------------------- | ------------------------------------------------ |
| `LAKEKEEPER__KV2__URL`          | `https://vault.local` | URL of the KV2 backend                           |
| `LAKEKEEPER__KV2__USER`         | `admin`               | Username to authenticate against the KV2 backend |
| `LAKEKEEPER__KV2__PASSWORD`     | `password`            | Password to authenticate against the KV2 backend |
| `LAKEKEEPER__KV2__SECRET_MOUNT` | `kv/data/iceberg`     | Path to the secret mount in the KV2 backend      |

### Nats

If you want the server to publish events to a NATS server, set the following environment variables:

| Variable                      | Example                 | Description                                                          |
| ----------------------------- | ----------------------- | -------------------------------------------------------------------- |
| `LAKEKEEPER__NATS_ADDRESS`    | `nats://localhost:4222` | The URL of the NATS server to connect to                             |
| `LAKEKEEPER__NATS_TOPIC`      | `iceberg`               | The subject to publish events to                                     |
| `LAKEKEEPER__NATS_USER`       | `test-user`             | User to authenticate against nats, needs `LAKEKEEPER__NATS_PASSWORD` |
| `LAKEKEEPER__NATS_PASSWORD`   | `test-password`         | Password to authenticate against nats, needs `LAKEKEEPER__NATS_USER` |
| `LAKEKEEPER__NATS_CREDS_FILE` | `/path/to/file.creds`   | Path to a file containing nats credentials                           |
| `LAKEKEEPER__NATS_TOKEN`      | `xyz`                   | Nats token to authenticate against server                            |

### Kafka

Lakekeeper uses [rust-rdkafka](https://github.com/fede1024/rust-rdkafka) to enable publishing events to Kafka.

The following features of rust-rdkafka are enabled:

- tokio
- ztstd
- gssapi-vendored
- curl-static
- ssl-vendored
- libz-static

This means that all features of [librdkafka](https://github.com/confluentinc/librdkafka) are usable. All necessary dependencies are statically linked and cannot be disabled. If you want to use dynamic linking or disable a feature, you'll have to fork Lakekeeper and change the features accordingly. Please refer to the documentation of rust-rdkafka for details on how to enable dynamic linking or disable certain features.

To publish events to Kafka, set the following environment variables:

| Variable                        | Example                                                                   | Description                                                                                                                                                                             |
| ------------------------------- | ------------------------------------------------------------------------- | --------------------------------------------------------------------------------------------------------------------------------------------------------------------------------------- |
| `LAKEKEEPER__KAFKA_TOPIC`       | `lakekeeper`                                                              | The topic to which events are published                                                                                                                                                 |
| `LAKEKEEPER__KAFKA_CONFIG`      | `{"bootstrap.servers"="host1:port,host2:port","security.protocol"="SSL"}` | [librdkafka Configuration](https://github.com/confluentinc/librdkafka/blob/master/CONFIGURATION.md) as "Dictionary". Note that you cannot use "JSON-Style-Syntax". Also see notes below |
| `LAKEKEEPER__KAFKA_CONFIG_FILE` | `/path/to/config_file`                                                    | [librdkafka Configuration](https://github.com/confluentinc/librdkafka/blob/master/CONFIGURATION.md) to be loaded from a file. Also see notes below                                      |

**Notes**

`LAKEKEEPER__KAFKA_CONFIG` and `LAKEKEEPER__KAFKA_CONFIG_FILE` are mutually exclusive and the values are not merged, if both variables are set. In case that both are set, `LAKEKEEPER__KAFKA_CONFIG` is used.

A `LAKEKEEPER__KAFKA_CONFIG_FILE` could look like this:

```
{
  "bootstrap.servers"="host1:port,host2:port",
  "security.protocol"="SASL_SSL",
  "sasl.mechanisms"="PLAIN",
}
```

Checking configuration parameters is deferred to `rdkafka`

### OpenID Connect

If you want to limit ac
cess to the API, set `LAKEKEEPER__OPENID_PROVIDER_URI` to the URI of your OpenID Connect Provider. The catalog will then verify access tokens against this provider. The provider must have the `.well-known/openid-configuration` endpoint under `${LAKEKEEPER__OPENID_PROVIDER_URI}/.well-known/openid-configuration` and the openid-configuration needs to have the `jwks_uri` and `issuer` defined.

If `LAKEKEEPER__OPENID_PROVIDER_URI` is set, every request needs have an authorization header, e.g.

```sh
curl {your-catalog-url}/catalog/v1/transactions/commit -X POST -H "authorization: Bearer {your-token-here}" -H "content-type: application/json" -d ...
```

| Variable                          | Example                                      | Description                                                                                                                                                                                                                                                  |
| --------------------------------- | -------------------------------------------- | ------------------------------------------------------------------------------------------------------------------------------------------------------------------------------------------------------------------------------------------------------------ |
| `LAKEKEEPER__OPENID_PROVIDER_URI` | `https://keycloak.local/realms/{your-realm}` | OpenID Provider URL, with keycloak this is the url pointing to your realm, for Azure App Registration it would be something like `https://login.microsoftonline.com/{your-tenant-id-here}/v2.0/`. If this variable is not set, endpoints are **not** secured |
=======
| Operation       | Status  | Description                                      |
|-----------------|:-------:|--------------------------------------------------|
| OIDC (AuthN)    | ![done] | Secure access to the catalog via OIDC            |
| Custom (AuthZ)  | ![done] | If you are willing to implement a single rust Trait, the `AuthZHandler` can be implement to connect to your system |
| OpenFGA (AuthZ) | ![open] | Internal Authorization management                |

>>>>>>> 2fa80c06

## License

Licensed under the [Apache License, Version 2.0](http://www.apache.org/licenses/LICENSE-2.0)

[open]: https://cdn.jsdelivr.net/gh/Readme-Workflows/Readme-Icons@main/icons/octicons/IssueNeutral.svg
[semi-done]: https://cdn.jsdelivr.net/gh/Readme-Workflows/Readme-Icons@main/icons/octicons/ApprovedChangesGrey.svg
[done]: https://cdn.jsdelivr.net/gh/Readme-Workflows/Readme-Icons@main/icons/octicons/ApprovedChanges.svg<|MERGE_RESOLUTION|>--- conflicted
+++ resolved
@@ -23,16 +23,6 @@
 <img src="https://github.com/lakekeeper/lakekeeper/raw/main/assets/Lakekeeper-Overview.png" width="500">
 </p>
 
-<<<<<<< HEAD
-# Next Steps
-
-The catalog is evolving quickly. Especially internal rust APIs are not stable and subject to change. External REST APIs are kept as stable as possible, especially the `/catalog` API is stable as of today.
-
-- **Release 0.5.0**: Our biggest release yet is coming early November. It includes **Fine Grained Access Control**, a first simple **UI** and much more.
-- **Release 0.6.0**: With Release 0.6.0 we focus on stabilizing some of our most recent features and significantly improve our **Docs**. Docusaurus is coming!
-
-=======
->>>>>>> 2fa80c06
 # Quickstart
 
 A Docker Container is available on [quay.io](https://quay.io/repository/lakekeeper/lakekeeper?tab=info).
@@ -71,31 +61,15 @@
 
 ### Supported Operations - Iceberg-Rest
 
-<<<<<<< HEAD
-| Operation | Status  | Description                                                              |
-| --------- | :-----: | ------------------------------------------------------------------------ |
-| Namespace | ![done] | All operations implemented                                               |
-=======
 | Operation | Status  | Description                                            |
 |-----------|:-------:|--------------------------------------------------------|
 | Namespace | ![done] | All operations implemented                             |
->>>>>>> 2fa80c06
 | Table     | ![done] | All operations implemented - additional integration tests in development |
 | Views     | ![done] | Remove unused files and log entries                    |
 | Metrics   | ![open] | Endpoint is available but doesn't store the metrics    |
 
 ### Storage Profile Support
 
-<<<<<<< HEAD
-| Storage              |    Status    | Comment                                                   |
-| -------------------- | :----------: | --------------------------------------------------------- |
-| S3 - AWS             | ![semi-done] | vended-credentials & remote-signing, assume role missing  |
-| S3 - Custom          |   ![done]    | vended-credentials & remote-signing, tested against minio |
-| Azure ADLS Gen2      |   ![done]    |                                                           |
-| Azure Blob           |   ![open]    |                                                           |
-| Microsoft OneLake    |   ![open]    |                                                           |
-| Google Cloud Storage |   ![done]    |                                                           |
-=======
 | Storage              |    Status    | Comment                                |
 |----------------------|:------------:|----------------------------------------|
 | S3 - AWS             | ![semi-done] | vended-credentials & remote-signing, assume role missing |
@@ -104,7 +78,6 @@
 | Azure Blob           |   ![open]    |                                        |
 | Microsoft OneLake    |   ![open]    |                                        |
 | Google Cloud Storage |   ![done]    |                                        |
->>>>>>> 2fa80c06
 
 Details on how to configure the storage profiles can be found in the [Docs](https://docs.lakekeeper.io).
 
@@ -124,18 +97,6 @@
 
 ### Supported Event Stores
 
-<<<<<<< HEAD
-| Backend | Status  | Comment |
-|---------|:-------:|---------|
-| Nats    | ![done] |         |
-| Kafka   | ![done] |         |
-
-### Supported Operations - Management API
-
-| Operation            | Status  | Description                                        |
-| -------------------- | :-----: | -------------------------------------------------- |
-| Warehouse Management | ![done] | Create / Update / Delete a Warehouse               |
-=======
 | Backend | Status  | Comment                                                  |
 |---------|:-------:|----------------------------------------------------------|
 | Nats    | ![done] |                                                          |
@@ -146,189 +107,17 @@
 | Operation            | Status  | Description                                 |
 |----------------------|:-------:|---------------------------------------------|
 | Warehouse Management | ![done] | Create / Update / Delete a Warehouse        |
->>>>>>> 2fa80c06
 | AuthZ                | ![open] | Manage access to warehouses, namespaces and tables |
 | More to come!        | ![open] |                                             |
 
 ### Auth(N/Z) Handlers
 
-<<<<<<< HEAD
-| Operation       | Status  | Description                                                                                                        |
-| --------------- | :-----: | ------------------------------------------------------------------------------------------------------------------ |
-| OIDC (AuthN)    | ![done] | Secure access to the catalog via OIDC                                                                              |
-| Custom (AuthZ)  | ![done] | If you are willing to implement a single rust Trait, the `AuthZHandler` can be implement to connect to your system |
-| OpenFGA (AuthZ) | ![open] | Internal Authorization management                                                                                  |
-
-# Multiple Projects / Multi-Tenancy
-
-Lakekeeper can host multiple independent projects that each host multiple warehouses. The overall
-structure looks like this:
-
-```
-<project-1-uuid>/
-├─ foo-warehouse
-├─ bar-warehouse
-<project-2-uuid>/
-├─ foo-warehouse
-├─ bas-warehouse
-```
-
-Each Project in Lakekeeper corresponds to a distinct Application Object within your IdP, enabling genuine Multi-Tenancy. A single instance of Lakekeeper can host multiple Projects, ensuring separation at all levels, including Authentication. Our Multi-Tenancy definition is broader than most catalogs. While other catalogs may consider hosting multiple warehouses under a single IdP Application as Multi-Tenancy, a single Lakekeeper Project can achieve that and more.
-
-As this additional layer isn't necessary for most deployments, the `LAKEKEEPER__ENABLE_DEFAULT_PROJECT` configuration option is set to true by default. This setting effectively disables multi-tenancy by defaulting to a project with the NIL UUID ("00000000-0000-0000-0000-000000000000") as the project-id.
-
-To enable multi-project setups, simply set `LAKEKEEPER__ENABLE_DEFAULT_PROJECT` to `false`. Multi-project setups require additional configuration to include project-ids in HTTP headers and separate authentication audiences. This documentation does not cover these steps yet. Of course, hosting multiple warehouses within a single Lakekeeper Project is also possible.
-
-# Undrop Tables
-
-When a table or view is dropped, it is not immediately deleted from the catalog. Instead, it is marked as dropped and a job for its cleanup is scheduled. The table, including its data if `purgeRequested=True`, is then deleted after the configured expiration delay has passed. This will allow for a recovery of tables that have been dropped by accident.
-
-`Undrop` of a table is only possible if soft-deletes are enabled for a Warehouse.
-
-# Configuration
-
-The basic setup of the Catalog is configured via environment variables. As this catalog supports a multi-tenant setup, each catalog ("warehouse") also comes with its own configuration options including its Storage Configuration. The documentation of the Management-API for warehouses is hosted at the unprotected `/swagger-ui` endpoint.
-
-Following options are global and apply to all warehouses:
-
-### General
-
-Previous to Lakekeeper Version `0.5.0` please prefix all environment variables with `ICEBERG_REST__` instead of `LAKEKEEPER__`.
-
-| Variable                             | Example                    | Description                                                                                                                                                                                                                                                               |
-| ------------------------------------ | -------------------------- | ------------------------------------------------------------------------------------------------------------------------------------------------------------------------------------------------------------------------------------------------------------------------- |
-| `LAKEKEEPER__BASE_URI`               | `https://example.com:8080` | Base URL where the catalog is externally reachable. Default: `https://localhost:8080`                                                                                                                                                                                     |
-| `LAKEKEEPER__ENABLE_DEFAULT_PROJECT` | `true`                     | If `true`, the NIL Project ID ("00000000-0000-0000-0000-000000000000") is used as a default if the user does not specify a project when connecting. This option is enabled by default, which we recommend for all single-project (single-tenant) setups. Default: `true`. |
-| `LAKEKEEPER__RESERVED_NAMESPACES`    | `system,examples`          | Reserved Namespaces that cannot be created via the REST interface                                                                                                                                                                                                         |
-| `LAKEKEEPER__METRICS_PORT`           | `9000`                     | Port where the metrics endpoint is reachable. Default: `9000`                                                                                                                                                                                                             |
-| `LAKEKEEPER__LISTEN_PORT`            | `8080`                     | Port the server listens on. Default: `8080`                                                                                                                                                                                                                               |
-| `LAKEKEEPER__SECRET_BACKEND`         | `postgres`                 | The secret backend to use. If `kv2` is chosen, you need to provide additional parameters found under []() Default: `postgres`, one-of: [`postgres`, `kv2`]                                                                                                                |
-
-### Self-signed certificates in dependencies (e.g. minio)
-
-You may be running Lakekeeper in your own environment which uses self-signed certificates for e.g. minio. Lakekeeper is built with reqwest's `rustls-tls-native-roots` feature activated, this means `SSL_CERT_FILE` and `SSL_CERT_DIR` are respected. If both are not set, the system's default CA store is used. If you want to use a custom CA store, set `SSL_CERT_FILE` to the path of the CA file or `SSL_CERT_DIR` to the path of the CA directory. The certificate used by the server cannot be a CA. It needs to be an end entity certificate, else you may run into `CaUsedAsEndEntity` errors.
-
-### Task queues
-
-Currently, the catalog uses two task queues, one to ultimately delete soft-deleted tabulars and another to purge tabulars which have been deleted with the `purgeRequested=True` query parameter. The task queues are configured as follows:
-
-| Variable                                  | Example | Description                                                                                                 |
-| ----------------------------------------- | ------- | ----------------------------------------------------------------------------------------------------------- |
-| `LAKEKEEPER__QUEUE_CONFIG__MAX_RETRIES`   | 5       | Number of retries before a task is considered failed Default: 5                                             |
-| `LAKEKEEPER__QUEUE_CONFIG__MAX_AGE`       | 3600    | Amount of seconds before a task is considered stale and could be picked up by another worker. Default: 3600 |
-| `LAKEKEEPER__QUEUE_CONFIG__POLL_INTERVAL` | 10      | Amount of seconds between polling for new tasks. Default: 10                                                |
-
-The queues are currently implemented using the `sqlx` Postgres backend. If you want to use a different backend, you need to implement the `TaskQueue` trait.
-
-### Postgres
-
-Configuration parameters if Postgres is used as a backend, you may either provide connection strings or use the `PG_*` environment variables, connection strings take precedence:
-
-| Variable                                  | Example                                               | Description                                                                                                                              |
-| ----------------------------------------- | ----------------------------------------------------- | ---------------------------------------------------------------------------------------------------------------------------------------- |
-| `LAKEKEEPER__PG_DATABASE_URL_READ`        | `postgres://postgres:password@localhost:5432/iceberg` | Postgres Database connection string used for reading                                                                                     |
-| `LAKEKEEPER__PG_DATABASE_URL_WRITE`       | `postgres://postgres:password@localhost:5432/iceberg` | Postgres Database connection string used for writing.                                                                                    |
-| `LAKEKEEPER__PG_ENCRYPTION_KEY`           | `<This is unsafe, please set a proper key>`           | If `LAKEKEEPER__SECRET_BACKEND=postgres`, this key is used to encrypt secrets. It is required to change this for production deployments. |
-| `LAKEKEEPER__PG_READ_POOL_CONNECTIONS`    | `10`                                                  | Number of connections in the read pool                                                                                                   |
-| `LAKEKEEPER__PG_WRITE_POOL_CONNECTIONS`   | `5`                                                   | Number of connections in the write pool                                                                                                  |
-| `LAKEKEEPER__PG_HOST_R`                   | `localhost`                                           | Hostname for read operations                                                                                                             |
-| `LAKEKEEPER__PG_HOST_W`                   | `localhost`                                           | Hostname for write operations                                                                                                            |
-| `LAKEKEEPER__PG_PORT`                     | `5432`                                                | Port number                                                                                                                              |
-| `LAKEKEEPER__PG_USER`                     | `postgres`                                            | Username for authentication                                                                                                              |
-| `LAKEKEEPER__PG_PASSWORD`                 | `password`                                            | Password for authentication                                                                                                              |
-| `LAKEKEEPER__PG_DATABASE`                 | `iceberg`                                             | Database name                                                                                                                            |
-| `LAKEKEEPER__PG_SSL_MODE`                 | `require`                                             | SSL mode (disable, allow, prefer, require)                                                                                               |
-| `LAKEKEEPER__PG_SSL_ROOT_CERT`            | `/path/to/root/cert`                                  | Path to SSL root certificate                                                                                                             |
-| `LAKEKEEPER__PG_ENABLE_STATEMENT_LOGGING` | `true`                                                | Enable SQL statement logging                                                                                                             |
-| `LAKEKEEPER__PG_TEST_BEFORE_ACQUIRE`      | `true`                                                | Test connections before acquiring from the pool                                                                                          |
-| `LAKEKEEPER__PG_CONNECTION_MAX_LIFETIME`  | `1800`                                                | Maximum lifetime of connections in seconds                                                                                               |
-
-### KV2 (HCP Vault)
-
-Configuration parameters if a KV2 compatible storage is used as a backend. Currently, we only support the `userpass` authentication method. You may provide the envs as single values like `LAKEKEEPER__KV2__URL=http://vault.local` etc. or as a compound value like:
-`LAKEKEEPER__KV2='{url="http://localhost:1234", user="test", password="test", secret_mount="secret"}'`
-
-| Variable                        | Example               | Description                                      |
-| ------------------------------- | --------------------- | ------------------------------------------------ |
-| `LAKEKEEPER__KV2__URL`          | `https://vault.local` | URL of the KV2 backend                           |
-| `LAKEKEEPER__KV2__USER`         | `admin`               | Username to authenticate against the KV2 backend |
-| `LAKEKEEPER__KV2__PASSWORD`     | `password`            | Password to authenticate against the KV2 backend |
-| `LAKEKEEPER__KV2__SECRET_MOUNT` | `kv/data/iceberg`     | Path to the secret mount in the KV2 backend      |
-
-### Nats
-
-If you want the server to publish events to a NATS server, set the following environment variables:
-
-| Variable                      | Example                 | Description                                                          |
-| ----------------------------- | ----------------------- | -------------------------------------------------------------------- |
-| `LAKEKEEPER__NATS_ADDRESS`    | `nats://localhost:4222` | The URL of the NATS server to connect to                             |
-| `LAKEKEEPER__NATS_TOPIC`      | `iceberg`               | The subject to publish events to                                     |
-| `LAKEKEEPER__NATS_USER`       | `test-user`             | User to authenticate against nats, needs `LAKEKEEPER__NATS_PASSWORD` |
-| `LAKEKEEPER__NATS_PASSWORD`   | `test-password`         | Password to authenticate against nats, needs `LAKEKEEPER__NATS_USER` |
-| `LAKEKEEPER__NATS_CREDS_FILE` | `/path/to/file.creds`   | Path to a file containing nats credentials                           |
-| `LAKEKEEPER__NATS_TOKEN`      | `xyz`                   | Nats token to authenticate against server                            |
-
-### Kafka
-
-Lakekeeper uses [rust-rdkafka](https://github.com/fede1024/rust-rdkafka) to enable publishing events to Kafka.
-
-The following features of rust-rdkafka are enabled:
-
-- tokio
-- ztstd
-- gssapi-vendored
-- curl-static
-- ssl-vendored
-- libz-static
-
-This means that all features of [librdkafka](https://github.com/confluentinc/librdkafka) are usable. All necessary dependencies are statically linked and cannot be disabled. If you want to use dynamic linking or disable a feature, you'll have to fork Lakekeeper and change the features accordingly. Please refer to the documentation of rust-rdkafka for details on how to enable dynamic linking or disable certain features.
-
-To publish events to Kafka, set the following environment variables:
-
-| Variable                        | Example                                                                   | Description                                                                                                                                                                             |
-| ------------------------------- | ------------------------------------------------------------------------- | --------------------------------------------------------------------------------------------------------------------------------------------------------------------------------------- |
-| `LAKEKEEPER__KAFKA_TOPIC`       | `lakekeeper`                                                              | The topic to which events are published                                                                                                                                                 |
-| `LAKEKEEPER__KAFKA_CONFIG`      | `{"bootstrap.servers"="host1:port,host2:port","security.protocol"="SSL"}` | [librdkafka Configuration](https://github.com/confluentinc/librdkafka/blob/master/CONFIGURATION.md) as "Dictionary". Note that you cannot use "JSON-Style-Syntax". Also see notes below |
-| `LAKEKEEPER__KAFKA_CONFIG_FILE` | `/path/to/config_file`                                                    | [librdkafka Configuration](https://github.com/confluentinc/librdkafka/blob/master/CONFIGURATION.md) to be loaded from a file. Also see notes below                                      |
-
-**Notes**
-
-`LAKEKEEPER__KAFKA_CONFIG` and `LAKEKEEPER__KAFKA_CONFIG_FILE` are mutually exclusive and the values are not merged, if both variables are set. In case that both are set, `LAKEKEEPER__KAFKA_CONFIG` is used.
-
-A `LAKEKEEPER__KAFKA_CONFIG_FILE` could look like this:
-
-```
-{
-  "bootstrap.servers"="host1:port,host2:port",
-  "security.protocol"="SASL_SSL",
-  "sasl.mechanisms"="PLAIN",
-}
-```
-
-Checking configuration parameters is deferred to `rdkafka`
-
-### OpenID Connect
-
-If you want to limit ac
-cess to the API, set `LAKEKEEPER__OPENID_PROVIDER_URI` to the URI of your OpenID Connect Provider. The catalog will then verify access tokens against this provider. The provider must have the `.well-known/openid-configuration` endpoint under `${LAKEKEEPER__OPENID_PROVIDER_URI}/.well-known/openid-configuration` and the openid-configuration needs to have the `jwks_uri` and `issuer` defined.
-
-If `LAKEKEEPER__OPENID_PROVIDER_URI` is set, every request needs have an authorization header, e.g.
-
-```sh
-curl {your-catalog-url}/catalog/v1/transactions/commit -X POST -H "authorization: Bearer {your-token-here}" -H "content-type: application/json" -d ...
-```
-
-| Variable                          | Example                                      | Description                                                                                                                                                                                                                                                  |
-| --------------------------------- | -------------------------------------------- | ------------------------------------------------------------------------------------------------------------------------------------------------------------------------------------------------------------------------------------------------------------ |
-| `LAKEKEEPER__OPENID_PROVIDER_URI` | `https://keycloak.local/realms/{your-realm}` | OpenID Provider URL, with keycloak this is the url pointing to your realm, for Azure App Registration it would be something like `https://login.microsoftonline.com/{your-tenant-id-here}/v2.0/`. If this variable is not set, endpoints are **not** secured |
-=======
 | Operation       | Status  | Description                                      |
 |-----------------|:-------:|--------------------------------------------------|
 | OIDC (AuthN)    | ![done] | Secure access to the catalog via OIDC            |
 | Custom (AuthZ)  | ![done] | If you are willing to implement a single rust Trait, the `AuthZHandler` can be implement to connect to your system |
 | OpenFGA (AuthZ) | ![open] | Internal Authorization management                |
 
->>>>>>> 2fa80c06
 
 ## License
 
