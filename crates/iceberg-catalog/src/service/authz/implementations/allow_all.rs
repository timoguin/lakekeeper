use async_trait::async_trait;
use axum::Router;
use utoipa::OpenApi;

use crate::{
    api::{iceberg::v1::Result, ApiContext},
    request_metadata::RequestMetadata,
    service::{
        authn::UserId,
        authz::{
            Authorizer, CatalogNamespaceAction, CatalogProjectAction, CatalogRoleAction,
            CatalogServerAction, CatalogTableAction, CatalogUserAction, CatalogViewAction,
            CatalogWarehouseAction, ListProjectsResponse, NamespaceParent,
        },
        health::{Health, HealthExt},
<<<<<<< HEAD
        Actor, Catalog, NamespaceIdentUuid, ProjectIdent, RoleId, SecretStore, State,
        TableIdentUuid, ViewIdentUuid, WarehouseIdent,
=======
        Actor, Catalog, NamespaceIdentUuid, ProjectId, RoleId, SecretStore, State, TableIdentUuid,
        ViewIdentUuid, WarehouseIdent,
>>>>>>> c0514312
    },
};

#[derive(Clone, Debug, Default)]
pub struct AllowAllAuthorizer;

#[async_trait]
impl HealthExt for AllowAllAuthorizer {
    async fn health(&self) -> Vec<Health> {
        vec![]
    }
    async fn update_health(&self) {
        // Do nothing
    }
}

#[derive(Debug, OpenApi)]
#[openapi()]
pub(super) struct ApiDoc;

#[async_trait]
impl Authorizer for AllowAllAuthorizer {
    fn api_doc() -> utoipa::openapi::OpenApi {
        ApiDoc::openapi()
    }

    fn new_router<C: Catalog, S: SecretStore>(&self) -> Router<ApiContext<State<Self, C, S>>> {
        Router::new()
    }

    async fn check_actor(&self, _actor: &Actor) -> Result<()> {
        Ok(())
    }

    async fn can_bootstrap(&self, _metadata: &RequestMetadata) -> Result<()> {
        Ok(())
    }

    async fn bootstrap(&self, _metadata: &RequestMetadata, _is_operator: bool) -> Result<()> {
        Ok(())
    }

    async fn list_projects(&self, _metadata: &RequestMetadata) -> Result<ListProjectsResponse> {
        Ok(ListProjectsResponse::All)
    }

    async fn can_search_users(&self, _metadata: &RequestMetadata) -> Result<bool> {
        Ok(true)
    }

    async fn is_allowed_user_action(
        &self,
        _metadata: &RequestMetadata,
        _user_id: &UserId,
        _action: &CatalogUserAction,
    ) -> Result<bool> {
        Ok(true)
    }

    async fn is_allowed_role_action(
        &self,
        _metadata: &RequestMetadata,
        _role_id: RoleId,
        _action: &CatalogRoleAction,
    ) -> Result<bool> {
        Ok(true)
    }

    async fn is_allowed_server_action(
        &self,
        _metadata: &RequestMetadata,
        _action: &CatalogServerAction,
    ) -> Result<bool> {
        Ok(true)
    }

    async fn is_allowed_project_action(
        &self,
        _metadata: &RequestMetadata,
        _project_id: ProjectId,
        _action: &CatalogProjectAction,
    ) -> Result<bool> {
        Ok(true)
    }

    async fn is_allowed_warehouse_action(
        &self,
        _metadata: &RequestMetadata,
        _warehouse_id: WarehouseIdent,
        _action: &CatalogWarehouseAction,
    ) -> Result<bool> {
        Ok(true)
    }

    async fn is_allowed_namespace_action(
        &self,
        _metadata: &RequestMetadata,
        _namespace_id: NamespaceIdentUuid,
        _action: impl From<&CatalogNamespaceAction> + std::fmt::Display + Send,
    ) -> Result<bool> {
        Ok(true)
    }

    async fn is_allowed_table_action(
        &self,
        _metadata: &RequestMetadata,
        _table_id: TableIdentUuid,
        _action: impl From<&CatalogTableAction> + std::fmt::Display + Send,
    ) -> Result<bool> {
        Ok(true)
    }

    async fn is_allowed_view_action(
        &self,
        _metadata: &RequestMetadata,
        _view_id: ViewIdentUuid,
        _action: impl From<&CatalogViewAction> + std::fmt::Display + Send,
    ) -> Result<bool> {
        Ok(true)
    }

    async fn delete_user(&self, _metadata: &RequestMetadata, _user_id: UserId) -> Result<()> {
        Ok(())
    }

    async fn create_role(
        &self,
        _metadata: &RequestMetadata,
        _role_id: RoleId,
        _parent_project_id: ProjectId,
    ) -> Result<()> {
        Ok(())
    }

    async fn delete_role(&self, _metadata: &RequestMetadata, _role_id: RoleId) -> Result<()> {
        Ok(())
    }

    async fn create_project(
        &self,
        _metadata: &RequestMetadata,
        _project_id: ProjectId,
    ) -> Result<()> {
        Ok(())
    }

    async fn delete_project(
        &self,
        _metadata: &RequestMetadata,
        _project_id: ProjectId,
    ) -> Result<()> {
        Ok(())
    }

    async fn create_warehouse(
        &self,
        _metadata: &RequestMetadata,
        _warehouse_id: WarehouseIdent,
        _parent_project_id: ProjectId,
    ) -> Result<()> {
        Ok(())
    }

    async fn delete_warehouse(
        &self,
        _metadata: &RequestMetadata,
        _warehouse_id: WarehouseIdent,
    ) -> Result<()> {
        Ok(())
    }

    async fn create_namespace(
        &self,
        _metadata: &RequestMetadata,
        _namespace_id: NamespaceIdentUuid,
        _parent: NamespaceParent,
    ) -> Result<()> {
        Ok(())
    }

    async fn delete_namespace(
        &self,
        _metadata: &RequestMetadata,
        _namespace_id: NamespaceIdentUuid,
    ) -> Result<()> {
        Ok(())
    }

    async fn create_table(
        &self,
        _metadata: &RequestMetadata,
        _table_id: TableIdentUuid,
        _parent: NamespaceIdentUuid,
    ) -> Result<()> {
        Ok(())
    }

    async fn delete_table(&self, _table_id: TableIdentUuid) -> Result<()> {
        Ok(())
    }

    async fn create_view(
        &self,
        _metadata: &RequestMetadata,
        _view_id: ViewIdentUuid,
        _parent: NamespaceIdentUuid,
    ) -> Result<()> {
        Ok(())
    }

    async fn delete_view(&self, _view_id: ViewIdentUuid) -> Result<()> {
        Ok(())
    }
}<|MERGE_RESOLUTION|>--- conflicted
+++ resolved
@@ -13,13 +13,8 @@
             CatalogWarehouseAction, ListProjectsResponse, NamespaceParent,
         },
         health::{Health, HealthExt},
-<<<<<<< HEAD
-        Actor, Catalog, NamespaceIdentUuid, ProjectIdent, RoleId, SecretStore, State,
-        TableIdentUuid, ViewIdentUuid, WarehouseIdent,
-=======
         Actor, Catalog, NamespaceIdentUuid, ProjectId, RoleId, SecretStore, State, TableIdentUuid,
         ViewIdentUuid, WarehouseIdent,
->>>>>>> c0514312
     },
 };
 
