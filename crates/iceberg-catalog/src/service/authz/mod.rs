--- conflicted
+++ resolved
@@ -562,13 +562,9 @@
 }
 
 #[cfg(test)]
-<<<<<<< HEAD
 pub(crate) mod tests {
     use std::sync::{Arc, RwLock};
-=======
-mod tests {
     use std::str::FromStr;
->>>>>>> 630ee3ad
 
     use super::*;
     use crate::service::health::Health;
