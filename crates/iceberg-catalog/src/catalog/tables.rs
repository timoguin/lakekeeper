use super::commit_tables::apply_commit;
use super::io::delete_file;
use super::namespace::authorized_namespace_ident_to_id;
use super::{
    io::{read_metadata_file, write_metadata_file},
    maybe_get_secret,
    namespace::validate_namespace_ident,
    require_warehouse_id, CatalogServer,
};
use crate::api::iceberg::types::DropParams;
use crate::api::iceberg::v1::{
    ApiContext, CommitTableRequest, CommitTableResponse, CommitTransactionRequest,
    CreateTableRequest, DataAccess, ErrorModel, ListTablesQuery, ListTablesResponse,
    LoadTableResult, NamespaceParameters, PaginationQuery, Prefix, RegisterTableRequest,
    RenameTableRequest, Result, TableIdent, TableParameters,
};
use crate::api::management::v1::warehouse::TabularDeleteProfile;
use crate::api::management::v1::TabularType;
use crate::api::set_not_found_status_code;
use crate::catalog::compression_codec::CompressionCodec;
use crate::request_metadata::RequestMetadata;
use crate::service::authz::{CatalogNamespaceAction, CatalogTableAction, CatalogWarehouseAction};
use crate::service::contract_verification::{ContractVerification, ContractVerificationOutcome};
use crate::service::event_publisher::{CloudEventsPublisher, EventMetadata};
use crate::service::storage::{
    StorageLocations as _, StoragePermissions, StorageProfile, ValidationError,
};
use crate::service::task_queue::tabular_expiration_queue::TabularExpirationInput;
use crate::service::task_queue::tabular_purge_queue::TabularPurgeInput;
use crate::service::TabularIdentUuid;
use crate::service::{
    authz::Authorizer, secrets::SecretStore, Catalog, CreateTableResponse, ListFlags,
    LoadTableResponse as CatalogLoadTableResult, State, TabularDetails, Transaction,
};
use crate::service::{
    GetNamespaceResponse, TableCommit, TableCreation, TableIdentUuid, WarehouseStatus,
};
use futures::FutureExt;
use fxhash::FxHashSet;
use std::collections::{HashMap, HashSet};
use std::str::FromStr as _;

use crate::catalog::tabular::list_entities;
use crate::retry::retry_fn;
use crate::{catalog, WarehouseIdent};
use http::StatusCode;
use iceberg::spec::{
    FormatVersion, MetadataLog, SchemaId, SortOrder, TableMetadata, TableMetadataBuildResult,
    TableMetadataBuilder, UnboundPartitionSpec, PROPERTY_FORMAT_VERSION,
    PROPERTY_METADATA_PREVIOUS_VERSIONS_MAX,
};
use iceberg::{NamespaceIdent, TableUpdate};
use iceberg_ext::catalog::rest::{LoadCredentialsResponse, StorageCredential};
use iceberg_ext::configs::namespace::NamespaceProperties;
use iceberg_ext::configs::{Location, ParseFromStr};
use itertools::Itertools;
use serde::Serialize;
use uuid::Uuid;

const PROPERTY_METADATA_DELETE_AFTER_COMMIT_ENABLED: &str =
    "write.metadata.delete-after-commit.enabled";
const PROPERTY_METADATA_DELETE_AFTER_COMMIT_ENABLED_DEFAULT: bool = false;

#[async_trait::async_trait]
impl<C: Catalog, A: Authorizer + Clone, S: SecretStore>
    crate::api::iceberg::v1::tables::TablesService<State<A, C, S>> for CatalogServer<C, A, S>
{
    #[allow(clippy::too_many_lines)]
    /// List all table identifiers underneath a given namespace
    async fn list_tables(
        parameters: NamespaceParameters,
        query: ListTablesQuery,
        state: ApiContext<State<A, C, S>>,
        request_metadata: RequestMetadata,
    ) -> Result<ListTablesResponse> {
        let return_uuids = query.return_uuids;
        // ------------------- VALIDATIONS -------------------
        let NamespaceParameters { namespace, prefix } = parameters;
        let warehouse_id = require_warehouse_id(prefix)?;
        validate_namespace_ident(&namespace)?;

        // ------------------- AUTHZ -------------------
        let authorizer = state.v1_state.authz;
        let mut t = C::Transaction::begin_read(state.v1_state.catalog).await?;
        let _namespace_id = authorized_namespace_ident_to_id::<C, _>(
            authorizer.clone(),
            &request_metadata,
            &warehouse_id,
            &namespace,
            &CatalogNamespaceAction::CanListTables,
            t.transaction(),
        )
        .await?;
        // ------------------- BUSINESS LOGIC -------------------

        let (identifiers, table_uuids, next_page_token) =
            catalog::fetch_until_full_page::<_, _, _, C>(
                query.page_size,
                query.page_token,
                list_entities!(
                    Table,
                    list_tables,
                    table_action,
                    namespace,
                    authorizer,
                    request_metadata,
                    warehouse_id
                ),
                &mut t,
            )
            .await?;
        t.commit().await?;

        Ok(ListTablesResponse {
            next_page_token,
            identifiers,
            table_uuids: return_uuids.then_some(table_uuids.into_iter().map(|u| *u).collect()),
        })
    }

    #[allow(clippy::too_many_lines)]
    /// Create a table in the given namespace
    async fn create_table(
        parameters: NamespaceParameters,
        // mut because we need to change location
        mut request: CreateTableRequest,
        data_access: DataAccess,
        state: ApiContext<State<A, C, S>>,
        request_metadata: RequestMetadata,
    ) -> Result<LoadTableResult> {
        // ------------------- VALIDATIONS -------------------
        let NamespaceParameters { namespace, prefix } = parameters;
        let warehouse_id = require_warehouse_id(prefix.clone())?;
        let table = TableIdent::new(namespace.clone(), request.name.clone());
        validate_table_or_view_ident(&table)?;
        tracing::debug!(
            "Creating table: '{}' in '{}'",
            table.name,
            table.namespace.to_url_string()
        );
        if let Some(properties) = &request.properties {
            tracing::debug!(?properties, "validating properties table properties");
            validate_table_properties(properties.keys())?;
        }

        // ------------------- AUTHZ -------------------
        let authorizer = state.v1_state.authz.clone();
        let mut t = C::Transaction::begin_write(state.v1_state.catalog).await?;
        let namespace_id = authorized_namespace_ident_to_id::<C, _>(
            authorizer.clone(),
            &request_metadata,
            &warehouse_id,
            &namespace,
            &CatalogNamespaceAction::CanCreateTable,
            t.transaction(),
        )
        .await?;
        tracing::debug!("Namespace authorized and resolved to '{}'", namespace_id);
        // ------------------- BUSINESS LOGIC -------------------
        let id = Uuid::now_v7();
        let tabular_id = TabularIdentUuid::Table(id);
        let table_id = TableIdentUuid::from(id);

        let namespace = C::get_namespace(warehouse_id, namespace_id, t.transaction()).await?;
        let warehouse = C::require_warehouse(warehouse_id, t.transaction()).await?;
        let storage_profile = &warehouse.storage_profile;
        require_active_warehouse(warehouse.status)?;

        let table_location = determine_tabular_location(
            &namespace,
            request.location.clone(),
            tabular_id,
            storage_profile,
        )?;

        // Update the request for event
        request.location = Some(table_location.to_string());
        let request = request; // Make it non-mutable again for our sanity

        tracing::debug!("Determined table location: '{}'", table_location);

        // If stage-create is true, we should not create the metadata file
        let metadata_location = if request.stage_create.unwrap_or(false) {
            tracing::debug!("Staged creation requested, skipping metadata file creation");
            None
        } else {
            let metadata_id = Uuid::now_v7();
            tracing::debug!("Creating metadata file with id: '{}'", metadata_id);
            Some(storage_profile.default_metadata_location(
                &table_location,
                &CompressionCodec::try_from_maybe_properties(request.properties.as_ref())?,
                metadata_id,
                0,
            ))
        };

        // serialize body before moving it
        let body = maybe_body_to_json(&request);

        let table_metadata = create_table_request_into_table_metadata(table_id, request)?;

        let CreateTableResponse {
            table_metadata,
            staged_table_id,
        } = C::create_table(
            TableCreation {
                namespace_id: namespace.namespace_id,
                table_ident: &table,
                table_metadata,
                metadata_location: metadata_location.as_ref(),
            },
            t.transaction(),
        )
        .await?;
        tracing::debug!("Created table with id: '{}'", table_metadata.uuid());
        // We don't commit the transaction yet, first we need to write the metadata file.
        let storage_secret = if let Some(secret_id) = &warehouse.storage_secret_id {
            tracing::debug!("Fetching storage secret with id: '{secret_id}'");
            let secret_state = state.v1_state.secrets;
            Some(secret_state.get_secret_by_id(secret_id).await?.secret)
        } else {
            tracing::debug!("Not fetching storage secret.");
            None
        };

        let file_io = storage_profile.file_io(storage_secret.as_ref())?;
        retry_fn(|| async {
            match crate::service::storage::check_location_is_empty(
                &file_io,
                &table_location,
                storage_profile,
                || crate::service::storage::ValidationError::InvalidLocation {
                    reason: "Unexpected files in location, tabular locations have to be empty"
                        .to_string(),
                    location: table_location.to_string(),
                    source: None,
                    storage_type: storage_profile.storage_type(),
                },
            )
            .await
            {
                Err(e @ ValidationError::IoOperationFailed(_, _)) => {
                    tracing::warn!(
                        "Error while checking location is empty: {e}, retrying up to three times.."
                    );
                    Err(e)
                }
                Ok(()) => {
                    tracing::debug!("Location is empty");
                    Ok(Ok(()))
                }
                Err(other) => {
                    tracing::error!("Unrecoverable error: {other:?}");
                    Ok(Err(other))
                }
            }
        })
        .await??;

        if let Some(metadata_location) = &metadata_location {
            let compression_codec = CompressionCodec::try_from_metadata(&table_metadata)?;
            write_metadata_file(
                metadata_location,
                &table_metadata,
                compression_codec,
                &file_io,
            )
            .await?;
        };

        // This requires the storage secret
        // because the table config might contain vended-credentials based
        // on the `data_access` parameter.
        let config = storage_profile
            .generate_table_config(
                &data_access,
                storage_secret.as_ref(),
                &table_location,
                StoragePermissions::ReadWriteDelete,
            )
            .await?;

        tracing::debug!("Generated storage config.");

        let storage_credentials = (!config.creds.inner().is_empty()).then(|| {
            vec![StorageCredential {
                prefix: table_location.to_string(),
                config: config.creds.into(),
            }]
        });

        let load_table_result = LoadTableResult {
            metadata_location: metadata_location.map(|l| l.to_string()),
            metadata: table_metadata,
            config: Some(config.config.into()),
            storage_credentials,
        };

        authorizer
            .create_table(
                &request_metadata,
                TableIdentUuid::from(*tabular_id),
                namespace_id,
            )
            .await?;

        tracing::debug!("Created table in authz.");

        // Metadata file written, now we can commit the transaction
        t.commit().await?;

<<<<<<< HEAD
        tracing::debug!("Committed table creation database transaction.");

=======
        // If a staged table was overwritten, delete it from authorizer
>>>>>>> 601deb70
        if let Some(staged_table_id) = staged_table_id {
            authorizer.delete_table(staged_table_id).await.ok();
            tracing::debug!(
                "Deleted pre-existing staged table with id '{staged_table_id}' from authorizer."
            );
        }

        emit_change_event(
            EventMetadata {
                tabular_id: TabularIdentUuid::Table(*tabular_id),
                warehouse_id,
                name: table.name.clone(),
                namespace: table.namespace.to_url_string(),
                prefix: prefix.map(Prefix::into_string).unwrap_or_default(),
                num_events: 1,
                sequence_number: 0,
                trace_id: request_metadata.request_id,
            },
            body,
            "createTable",
            state.v1_state.publisher.clone(),
        )
        .await;
        Ok(load_table_result)
    }

    /// Register a table in the given namespace using given metadata file location
    async fn register_table(
        parameters: NamespaceParameters,
        request: RegisterTableRequest,
        state: ApiContext<State<A, C, S>>,
        request_metadata: RequestMetadata,
    ) -> Result<LoadTableResult> {
        // ------------------- VALIDATIONS -------------------
        let NamespaceParameters { namespace, prefix } = parameters;
        let warehouse_id = require_warehouse_id(prefix.clone())?;
        let table = TableIdent::new(namespace.clone(), request.name.clone());
        validate_table_or_view_ident(&table)?;
        let metadata_location =
            parse_location(&request.metadata_location, StatusCode::BAD_REQUEST)?;

        // ------------------- AUTHZ -------------------
        let authorizer = state.v1_state.authz.clone();
        let mut t = C::Transaction::begin_write(state.v1_state.catalog).await?;
        let namespace_id = authorized_namespace_ident_to_id::<C, _>(
            authorizer.clone(),
            &request_metadata,
            &warehouse_id,
            &namespace,
            &CatalogNamespaceAction::CanCreateTable,
            t.transaction(),
        )
        .await?;

        // ------------------- BUSINESS LOGIC -------------------
        let warehouse = C::require_warehouse(warehouse_id, t.transaction()).await?;
        let storage_profile = &warehouse.storage_profile;

        require_active_warehouse(warehouse.status)?;
        storage_profile.require_allowed_location(&metadata_location)?;

        let storage_secret =
            maybe_get_secret(warehouse.storage_secret_id, &state.v1_state.secrets).await?;
        let file_io = storage_profile.file_io(storage_secret.as_ref())?;
        let table_metadata = read_metadata_file(&file_io, &metadata_location).await?;
        let table_location = parse_location(table_metadata.location(), StatusCode::BAD_REQUEST)?;

        validate_table_properties(table_metadata.properties().keys())?;
        storage_profile.require_allowed_location(&table_location)?;

        let namespace = C::get_namespace(warehouse_id, namespace_id, t.transaction()).await?;
        let tabular_id = TableIdentUuid::from(table_metadata.uuid());

        let CreateTableResponse {
            table_metadata,
            staged_table_id,
        } = C::create_table(
            TableCreation {
                namespace_id: namespace.namespace_id,
                table_ident: &table,
                table_metadata,
                metadata_location: Some(&metadata_location),
            },
            t.transaction(),
        )
        .await?;

        let config = storage_profile
            .generate_table_config(
                &DataAccess {
                    vended_credentials: false,
                    remote_signing: false,
                },
                storage_secret.as_ref(),
                &table_location,
                StoragePermissions::ReadWriteDelete,
            )
            .await?;

        authorizer
            .create_table(&request_metadata, tabular_id, namespace_id)
            .await?;

        t.commit().await?;

        // If a staged table was overwritten, delete it from authorizer
        if let Some(staged_table_id) = staged_table_id {
            authorizer.delete_table(staged_table_id).await.ok();
        }

        // ------------------- CHANGE Event -------------------
        emit_change_event(
            EventMetadata {
                tabular_id: TabularIdentUuid::Table(*tabular_id),
                warehouse_id,
                name: table.name.clone(),
                namespace: table.namespace.to_url_string(),
                prefix: prefix.map(Prefix::into_string).unwrap_or_default(),
                num_events: 1,
                sequence_number: 0,
                trace_id: request_metadata.request_id,
            },
            maybe_body_to_json(&request),
            "registerTable",
            state.v1_state.publisher.clone(),
        )
        .await;

        Ok(LoadTableResult {
            metadata_location: Some(metadata_location.to_string()),
            metadata: table_metadata,
            config: Some(config.config.into()),
            storage_credentials: None,
        })
    }

    /// Load a table from the catalog
    #[allow(clippy::too_many_lines)]
    async fn load_table(
        parameters: TableParameters,
        data_access: DataAccess,
        state: ApiContext<State<A, C, S>>,
        request_metadata: RequestMetadata,
    ) -> Result<LoadTableResult> {
        // ------------------- VALIDATIONS -------------------
        let TableParameters { prefix, table } = parameters;
        let warehouse_id = require_warehouse_id(prefix)?;
        // It is important to throw a 404 if a table cannot be found,
        // because spark might check if `table`.`branch` exists, which should return 404.
        // Only then will it treat it as a branch.
        if let Err(mut e) = validate_table_or_view_ident(&table) {
            if e.error.r#type == *"NamespaceDepthExceeded" {
                e.error.code = StatusCode::NOT_FOUND.into();
            }
            return Err(e);
        }

        let list_flags = ListFlags {
            include_active: true,
            include_staged: false,
            include_deleted: false,
        };

        // ------------------- AUTHZ -------------------
        let authorizer = state.v1_state.authz;
        let catalog = state.v1_state.catalog;
        let mut t = C::Transaction::begin_read(catalog).await?;

        let (table_id, storage_permissions) = Self::resolve_and_authorize_table_access(
            &request_metadata,
            &table,
            warehouse_id,
            list_flags,
            authorizer,
            t.transaction(),
        )
        .await?;

        // ------------------- BUSINESS LOGIC -------------------
        let mut metadatas = C::load_tables(
            warehouse_id,
            vec![table_id.ident],
            list_flags.include_deleted,
            t.transaction(),
        )
        .await?;
        t.commit().await?;
        let CatalogLoadTableResult {
            table_id: _,
            namespace_id: _,
            table_metadata,
            metadata_location,
            storage_secret_ident,
            storage_profile,
        } = remove_table(&table_id.ident, &table, &mut metadatas)?;
        require_not_staged(metadata_location.as_ref())?;

        let table_location =
            parse_location(table_metadata.location(), StatusCode::INTERNAL_SERVER_ERROR)?;

        // ToDo: This is a small inefficiency: We fetch the secret even if it might
        // not be required based on the `data_access` parameter.
        let storage_config = if let Some(storage_permissions) = storage_permissions {
            let storage_secret =
                maybe_get_secret(storage_secret_ident, &state.v1_state.secrets).await?;
            Some(
                storage_profile
                    .generate_table_config(
                        &data_access,
                        storage_secret.as_ref(),
                        &table_location,
                        storage_permissions,
                    )
                    .await?,
            )
        } else {
            None
        };

        let storage_credentials = storage_config.as_ref().and_then(|c| {
            (!c.creds.inner().is_empty()).then(|| {
                vec![StorageCredential {
                    prefix: table_location.to_string(),
                    config: c.creds.clone().into(),
                }]
            })
        });

        let load_table_result = LoadTableResult {
            metadata_location: metadata_location.as_ref().map(ToString::to_string),
            metadata: table_metadata,
            config: storage_config.map(|c| c.config.into()),
            storage_credentials,
        };

        Ok(load_table_result)
    }

    async fn load_table_credentials(
        parameters: TableParameters,
        data_access: DataAccess,
        state: ApiContext<State<A, C, S>>,
        request_metadata: RequestMetadata,
    ) -> Result<LoadCredentialsResponse> {
        // ------------------- VALIDATIONS -------------------
        let TableParameters { prefix, table } = parameters;
        let warehouse_id = require_warehouse_id(prefix)?;

        let mut t = C::Transaction::begin_read(state.v1_state.catalog).await?;
        let (table_id, storage_permissions) = Self::resolve_and_authorize_table_access(
            &request_metadata,
            &table,
            warehouse_id,
            ListFlags {
                include_active: true,
                include_staged: false,
                include_deleted: false,
            },
            state.v1_state.authz,
            t.transaction(),
        )
        .await?;
        let storage_permission = storage_permissions.ok_or(ErrorModel::unauthorized(
            "No storage permissions for table",
            "NoStoragePermissions",
            None,
        ))?;

        let (storage_secret_ident, storage_profile) =
            C::load_storage_profile(warehouse_id, table_id.ident, t.transaction()).await?;
        let storage_secret =
            maybe_get_secret(storage_secret_ident, &state.v1_state.secrets).await?;
        let storage_config = storage_profile
            .generate_table_config(
                &data_access,
                storage_secret.as_ref(),
                &parse_location(
                    table_id.location.as_str(),
                    StatusCode::INTERNAL_SERVER_ERROR,
                )?,
                storage_permission,
            )
            .await?;

        let storage_credentials = if storage_config.creds.inner().is_empty() {
            vec![]
        } else {
            vec![StorageCredential {
                prefix: table_id.location.clone(),
                config: storage_config.creds.into(),
            }]
        };

        Ok(LoadCredentialsResponse {
            storage_credentials,
        })
    }

    /// Commit updates to a table
    #[allow(clippy::too_many_lines)]
    async fn commit_table(
        parameters: TableParameters,
        mut request: CommitTableRequest,
        state: ApiContext<State<A, C, S>>,
        request_metadata: RequestMetadata,
    ) -> Result<CommitTableResponse> {
        request.identifier = Some(determine_table_ident(
            parameters.table,
            request.identifier.as_ref(),
        )?);
        let t = commit_tables_internal(
            parameters.prefix,
            CommitTransactionRequest {
                table_changes: vec![request],
            },
            state,
            request_metadata,
        )
        .await?;
        let Some(item) = t.into_iter().next() else {
            return Err(ErrorModel::internal(
                "No new metadata returned by backend",
                "NoNewMetadataReturned",
                None,
            )
            .into());
        };

        Ok(CommitTableResponse {
            metadata_location: item.new_metadata_location.to_string(),
            metadata: item.new_metadata,
            config: None,
        })
    }

    #[allow(clippy::too_many_lines)]
    /// Drop a table from the catalog
    async fn drop_table(
        parameters: TableParameters,
        DropParams { purge_requested }: DropParams,
        state: ApiContext<State<A, C, S>>,
        request_metadata: RequestMetadata,
    ) -> Result<()> {
        // ------------------- VALIDATIONS -------------------
        let TableParameters { prefix, table } = parameters;
        let warehouse_id = require_warehouse_id(prefix.clone())?;
        validate_table_or_view_ident(&table)?;

        // ------------------- AUTHZ -------------------
        let authorizer = state.v1_state.authz;
        authorizer
            .require_warehouse_action(
                &request_metadata,
                warehouse_id,
                &CatalogWarehouseAction::CanUse,
            )
            .await?;

        let include_staged = true;
        let include_deleted = false;
        let include_active = true;

        let mut t = C::Transaction::begin_write(state.v1_state.catalog).await?;
        let table_id = C::table_to_id(
            warehouse_id,
            &table,
            ListFlags {
                include_active,
                include_staged,
                include_deleted,
            },
            t.transaction(),
        )
        .await; // We can't fail before AuthZ

        let table_id = authorizer
            .require_table_action(&request_metadata, table_id, &CatalogTableAction::CanDrop)
            .await?;

        // ------------------- BUSINESS LOGIC -------------------
        let purge = purge_requested.unwrap_or(true);

        let warehouse = C::require_warehouse(warehouse_id, t.transaction()).await?;

        state
            .v1_state
            .contract_verifiers
            .check_drop(TabularIdentUuid::Table(*table_id))
            .await?
            .into_result()?;

        match warehouse.tabular_delete_profile {
            TabularDeleteProfile::Hard {} => {
                let location = C::drop_table(table_id, t.transaction()).await?;
                // committing here means maybe dangling data if queue_tabular_purge fails
                // commiting after queuing means we may end up with a table pointing nowhere
                // I feel that some undeleted files are less bad than a table that's there but can't be loaded
                t.commit().await?;

                if purge {
                    state
                        .v1_state
                        .queues
                        .queue_tabular_purge(TabularPurgeInput {
                            tabular_id: *table_id,
                            tabular_location: location,
                            warehouse_ident: warehouse_id,
                            project_ident: warehouse.project_id,
                            tabular_type: TabularType::Table,
                            parent_id: None,
                        })
                        .await?;

                    tracing::debug!("Queued purge task for dropped table '{table_id}'.");
                }
                authorizer.delete_table(table_id).await?;
            }
            TabularDeleteProfile::Soft { expiration_seconds } => {
                C::mark_tabular_as_deleted(TabularIdentUuid::Table(*table_id), t.transaction())
                    .await?;
                t.commit().await?;

                state
                    .v1_state
                    .queues
                    .queue_tabular_expiration(TabularExpirationInput {
                        tabular_id: table_id.into(),
                        warehouse_ident: warehouse_id,
                        project_ident: warehouse.project_id,
                        tabular_type: TabularType::Table,
                        purge,
                        expire_at: chrono::Utc::now() + expiration_seconds,
                    })
                    .await?;
                tracing::debug!("Queued expiration task for dropped table '{table_id}'.");
            }
        }

        emit_change_event(
            EventMetadata {
                tabular_id: TabularIdentUuid::Table(*table_id),
                warehouse_id,
                name: table.name,
                namespace: table.namespace.to_url_string(),
                prefix: prefix
                    .map(crate::api::iceberg::types::Prefix::into_string)
                    .unwrap_or_default(),
                num_events: 1,
                sequence_number: 0,
                trace_id: request_metadata.request_id,
            },
            serde_json::Value::Null,
            "dropTable",
            state.v1_state.publisher,
        )
        .await;

        Ok(())
    }

    /// Check if a table exists
    async fn table_exists(
        parameters: TableParameters,
        state: ApiContext<State<A, C, S>>,
        request_metadata: RequestMetadata,
    ) -> Result<()> {
        // ------------------- VALIDATIONS -------------------
        let TableParameters { prefix, table } = parameters;
        let warehouse_id = require_warehouse_id(prefix.clone())?;
        validate_table_or_view_ident(&table)?;

        // ------------------- AUTHZ -------------------
        let authorizer = state.v1_state.authz;
        let mut t = C::Transaction::begin_read(state.v1_state.catalog).await?;
        let list_flags = ListFlags {
            include_staged: false,
            include_deleted: false,
            include_active: true,
        };
        let _table_id = authorized_table_ident_to_id::<C, _>(
            authorizer,
            &request_metadata,
            warehouse_id,
            &table,
            list_flags,
            &CatalogTableAction::CanGetMetadata,
            t.transaction(),
        )
        .await?;
        t.commit().await?;

        // ------------------- BUSINESS LOGIC -------------------
        Ok(())
    }

    /// Rename a table
    async fn rename_table(
        prefix: Option<Prefix>,
        request: RenameTableRequest,
        state: ApiContext<State<A, C, S>>,
        request_metadata: RequestMetadata,
    ) -> Result<()> {
        // ------------------- VALIDATIONS -------------------
        let warehouse_id = require_warehouse_id(prefix.clone())?;
        let body = maybe_body_to_json(&request);
        let RenameTableRequest {
            source,
            destination,
        } = request;
        validate_table_or_view_ident(&source)?;
        validate_table_or_view_ident(&destination)?;

        // ------------------- AUTHZ -------------------
        let authorizer = state.v1_state.authz;
        let mut t = C::Transaction::begin_write(state.v1_state.catalog).await?;
        let list_flags = ListFlags {
            include_staged: false,
            include_deleted: false,
            include_active: true,
        };
        let source_table_id = authorized_table_ident_to_id::<C, _>(
            authorizer.clone(),
            &request_metadata,
            warehouse_id,
            &source,
            list_flags,
            &CatalogTableAction::CanRename,
            t.transaction(),
        )
        .await?;

        let namespace_id =
            C::namespace_to_id(warehouse_id, &source.namespace, t.transaction()).await; // We can't fail before AuthZ

        // We need to be allowed to delete the old table and create the new one
        authorizer
            .require_namespace_action(
                &request_metadata,
                namespace_id,
                &CatalogNamespaceAction::CanCreateTable,
            )
            .await?;

        // ------------------- BUSINESS LOGIC -------------------
        if source == destination {
            return Ok(());
        }

        C::rename_table(
            warehouse_id,
            source_table_id,
            &source,
            &destination,
            t.transaction(),
        )
        .await?;

        state
            .v1_state
            .contract_verifiers
            .check_rename(TabularIdentUuid::Table(*source_table_id), &destination)
            .await?
            .into_result()?;

        t.commit().await?;

        emit_change_event(
            EventMetadata {
                tabular_id: TabularIdentUuid::Table(*source_table_id),
                warehouse_id,
                name: source.name,
                namespace: source.namespace.to_url_string(),
                prefix: prefix.map(Prefix::into_string).unwrap_or_default(),
                num_events: 1,
                sequence_number: 0,
                trace_id: request_metadata.request_id,
            },
            body,
            "renameTable",
            state.v1_state.publisher.clone(),
        )
        .await;

        Ok(())
    }

    /// Commit updates to multiple tables in an atomic operation
    #[allow(clippy::too_many_lines)]
    async fn commit_transaction(
        prefix: Option<Prefix>,
        request: CommitTransactionRequest,
        state: ApiContext<State<A, C, S>>,
        request_metadata: RequestMetadata,
    ) -> Result<()> {
        let _ = commit_tables_internal(prefix, request, state, request_metadata).await?;
        Ok(())
    }
}

impl<C: Catalog, A: Authorizer + Clone, S: SecretStore> CatalogServer<C, A, S> {
    async fn resolve_and_authorize_table_access(
        request_metadata: &RequestMetadata,
        table: &TableIdent,
        warehouse_id: WarehouseIdent,
        list_flags: ListFlags,
        authorizer: A,
        transaction: <C::Transaction as Transaction<C::State>>::Transaction<'_>,
    ) -> Result<(TabularDetails, Option<StoragePermissions>)> {
        authorizer
            .require_warehouse_action(
                request_metadata,
                warehouse_id,
                &CatalogWarehouseAction::CanUse,
            )
            .await?;

        // We can't fail before AuthZ.
        let table_id = C::resolve_table_ident(warehouse_id, table, list_flags, transaction).await;

        let table_id = authorizer
            .require_table_action(
                request_metadata,
                table_id,
                &CatalogTableAction::CanGetMetadata,
            )
            .await
            .map_err(set_not_found_status_code)?;

        let (read_access, write_access) = futures::try_join!(
            authorizer.is_allowed_table_action(
                request_metadata,
                table_id.ident,
                &CatalogTableAction::CanReadData,
            ),
            authorizer.is_allowed_table_action(
                request_metadata,
                table_id.ident,
                &CatalogTableAction::CanWriteData,
            ),
        )?;

        let storage_permissions = if write_access {
            Some(StoragePermissions::ReadWriteDelete)
        } else if read_access {
            Some(StoragePermissions::Read)
        } else {
            None
        };
        Ok((table_id, storage_permissions))
    }
}

#[allow(clippy::too_many_lines)]
async fn commit_tables_internal<C: Catalog, A: Authorizer + Clone, S: SecretStore>(
    prefix: Option<Prefix>,
    request: CommitTransactionRequest,
    state: ApiContext<State<A, C, S>>,
    request_metadata: RequestMetadata,
) -> Result<Vec<CommitContext>> {
    // ------------------- VALIDATIONS -------------------
    let warehouse_id = require_warehouse_id(prefix.clone())?;
    for change in &request.table_changes {
        validate_table_updates(&change.updates)?;
        change
            .identifier
            .as_ref()
            .map(validate_table_or_view_ident)
            .transpose()?;

        if change.identifier.is_none() {
            return Err(ErrorModel::bad_request(
                "Table identifier is required for each change in the CommitTransactionRequest",
                "TableIdentifierRequiredForCommitTransaction",
                None,
            )
            .into());
        };
    }

    // ------------------- AUTHZ -------------------
    let authorizer = state.v1_state.authz;
    authorizer
        .require_warehouse_action(
            &request_metadata,
            warehouse_id,
            &CatalogWarehouseAction::CanUse,
        )
        .await?;

    let include_staged = true;
    let include_deleted = false;
    let include_active = true;

    let identifiers = request
        .table_changes
        .iter()
        .filter_map(|change| change.identifier.as_ref())
        .collect::<HashSet<_>>();
    let n_identifiers = identifiers.len();
    let table_ids = C::table_idents_to_ids(
        warehouse_id,
        identifiers,
        ListFlags {
            include_active,
            include_staged,
            include_deleted,
        },
        state.v1_state.catalog.clone(),
    )
    .await
    .map_err(|e| {
        ErrorModel::internal("Error fetching table ids", "TableIdsFetchError", None)
            .append_details(vec![e.error.message, e.error.r#type])
            .append_details(e.error.stack)
    })?;

    let authz_checks = table_ids
        .values()
        .map(|table_id| {
            authorizer.require_table_action(
                &request_metadata,
                Ok(*table_id),
                &CatalogTableAction::CanCommit,
            )
        })
        .collect::<Vec<_>>();

    let table_uuids = futures::future::try_join_all(authz_checks).await?;
    let table_ids = table_ids
        .into_iter()
        .zip(table_uuids)
        .map(|((table_ident, _), table_uuid)| (table_ident, table_uuid))
        .collect::<HashMap<_, _>>();

    // ------------------- BUSINESS LOGIC -------------------

    if n_identifiers != request.table_changes.len() {
        return Err(ErrorModel::bad_request(
            "Table identifiers must be unique in the CommitTransactionRequest",
            "UniqueTableIdentifiersRequiredForCommitTransaction",
            None,
        )
        .into());
    }

    let mut transaction = C::Transaction::begin_write(state.v1_state.catalog).await?;
    let warehouse = C::require_warehouse(warehouse_id, transaction.transaction()).await?;

    // Store data for events before it is moved
    let mut events = vec![];
    let mut event_table_ids: Vec<(TableIdent, TableIdentUuid)> = vec![];
    let mut updates = vec![];
    for commit_table_request in &request.table_changes {
        if let Some(id) = &commit_table_request.identifier {
            if let Some(uuid) = table_ids.get(id) {
                events.push(maybe_body_to_json(commit_table_request));
                event_table_ids.push((id.clone(), *uuid));
                updates.push(commit_table_request.updates.clone());
            }
        }
    }

    // Load old metadata
    let mut previous_metadatas = C::load_tables(
        warehouse_id,
        table_ids.values().copied(),
        include_deleted,
        transaction.transaction(),
    )
    .await?;

    let mut expired_metadata_logs: Vec<MetadataLog> = vec![];

    // Apply changes
    let commits = request
        .table_changes
        .into_iter()
        .map(|change| {
            let table_ident = change.identifier.ok_or_else(||
                    // This should never happen due to validation
                    ErrorModel::internal(
                        "Change without Identifier",
                        "ChangeWithoutIdentifier",
                        None,
                    ))?;
            let table_id = require_table_id(&table_ident, table_ids.get(&table_ident).copied())?;
            let previous_table = remove_table(&table_id, &table_ident, &mut previous_metadatas)?;
            let TableMetadataBuildResult {
                metadata: new_metadata,
                changes: _,
                expired_metadata_logs: mut this_expired,
            } = apply_commit(
                previous_table.table_metadata.clone(),
                previous_table.metadata_location.as_ref(),
                &change.requirements,
                change.updates.clone(),
            )?;

            let number_expired_metadata_log_entries = this_expired.len();

            if get_delete_after_commit_enabled(new_metadata.properties()) {
                expired_metadata_logs.extend(this_expired);
            } else {
                this_expired.clear();
            }

            let next_metadata_count = previous_table
                .metadata_location
                .as_ref()
                .and_then(extract_count_from_metadata_location)
                .map_or(0, |v| v + 1);

            let new_table_location =
                parse_location(new_metadata.location(), StatusCode::INTERNAL_SERVER_ERROR)?;
            let new_compression_codec = CompressionCodec::try_from_metadata(&new_metadata)?;
            let new_metadata_location = previous_table.storage_profile.default_metadata_location(
                &new_table_location,
                &new_compression_codec,
                Uuid::now_v7(),
                next_metadata_count,
            );

            let number_added_metadata_log_entries = (new_metadata.metadata_log().len()
                + number_expired_metadata_log_entries)
                .saturating_sub(previous_table.table_metadata.metadata_log().len());

            Ok(CommitContext {
                new_metadata,
                new_metadata_location,
                new_compression_codec,
                updates: change.updates,
                previous_metadata: previous_table.table_metadata,
                number_expired_metadata_log_entries,
                number_added_metadata_log_entries,
            })
        })
        .collect::<Result<Vec<_>>>()?;

    // Commit changes in DB
    C::commit_table_transaction(
        warehouse_id,
        commits.iter().map(CommitContext::commit),
        transaction.transaction(),
    )
    .await?;

    // Check contract verification
    let futures = commits.iter().map(|c| {
        state
            .v1_state
            .contract_verifiers
            .check_table_updates(&c.updates, &c.previous_metadata)
    });

    futures::future::try_join_all(futures)
        .await?
        .into_iter()
        .map(ContractVerificationOutcome::into_result)
        .collect::<Result<Vec<()>, ErrorModel>>()?;

    // We don't commit the transaction yet, first we need to write the metadata file.
    let storage_secret =
        maybe_get_secret(warehouse.storage_secret_id, &state.v1_state.secrets).await?;

    // Write metadata files
    let file_io = warehouse.storage_profile.file_io(storage_secret.as_ref())?;

    let write_futures: Vec<_> = commits
        .iter()
        .map(|commit| {
            write_metadata_file(
                &commit.new_metadata_location,
                &commit.new_metadata,
                commit.new_compression_codec,
                &file_io,
            )
        })
        .collect();
    futures::future::try_join_all(write_futures).await?;

    transaction.commit().await?;

    // Delete files in parallel - if one delete fails, we still want to delete the rest
    let expired_locations = expired_metadata_logs
        .into_iter()
        .filter_map(|expired_metadata_log| {
            Location::parse_value(&expired_metadata_log.metadata_file)
                .map_err(|e| {
                    tracing::warn!(
                        "Failed to parse expired metadata file location {}: {:?}",
                        expired_metadata_log.metadata_file,
                        e
                    );
                })
                .ok()
        })
        .collect::<Vec<_>>();
    let _ = futures::future::join_all(
        expired_locations
            .iter()
            .map(|location| delete_file(&file_io, location))
            .collect::<Vec<_>>(),
    )
    .await
    .into_iter()
    .map(|r| {
        r.map_err(|e| tracing::warn!("Failed to delete expired metadata file: {:?}", e))
            .ok()
    });

    let number_of_events = events.len();

    for (event_sequence_number, (body, (table_ident, table_id))) in
        events.into_iter().zip(event_table_ids).enumerate()
    {
        emit_change_event(
            EventMetadata {
                tabular_id: TabularIdentUuid::Table(*table_id),
                warehouse_id,
                name: table_ident.name,
                namespace: table_ident.namespace.to_url_string(),
                prefix: prefix
                    .clone()
                    .map(|p| p.as_str().to_string())
                    .unwrap_or_default(),
                num_events: number_of_events,
                sequence_number: event_sequence_number,
                trace_id: request_metadata.request_id,
            },
            body,
            "updateTable",
            state.v1_state.publisher.clone(),
        )
        .await;
    }
    Ok(commits)
}

pub(crate) async fn authorized_table_ident_to_id<C: Catalog, A: Authorizer>(
    authorizer: A,
    metadata: &RequestMetadata,
    warehouse_id: WarehouseIdent,
    table_ident: &TableIdent,
    list_flags: ListFlags,
    action: impl From<&CatalogTableAction> + std::fmt::Display + Send,
    transaction: <C::Transaction as Transaction<C::State>>::Transaction<'_>,
) -> Result<TableIdentUuid> {
    authorizer
        .require_warehouse_action(metadata, warehouse_id, &CatalogWarehouseAction::CanUse)
        .await?;
    let table_id = C::table_to_id(warehouse_id, table_ident, list_flags, transaction).await; // We can't fail before AuthZ
    authorizer
        .require_table_action(metadata, table_id, action)
        .await
        .map_err(set_not_found_status_code)
}

pub(crate) fn extract_count_from_metadata_location(location: &Location) -> Option<usize> {
    let last_segment = location
        .as_str()
        .trim_end_matches('/')
        .split('/')
        .last()
        .unwrap_or(location.as_str());

    if let Some((_whole, version, _metadata_id)) = lazy_regex::regex_captures!(
        r"^(\d+)-([\w-]{36})(?:\.\w+)?\.metadata\.json",
        last_segment
    ) {
        version.parse().ok()
    } else {
        None
    }
}

struct CommitContext {
    pub new_metadata: iceberg::spec::TableMetadata,
    pub new_metadata_location: Location,
    pub previous_metadata: iceberg::spec::TableMetadata,
    pub updates: Vec<TableUpdate>,
    pub new_compression_codec: CompressionCodec,
    pub number_expired_metadata_log_entries: usize,
    pub number_added_metadata_log_entries: usize,
}

impl CommitContext {
    fn commit(&self) -> TableCommit {
        let diffs = calculate_diffs(
            &self.new_metadata,
            &self.previous_metadata,
            self.number_added_metadata_log_entries,
            self.number_expired_metadata_log_entries,
        );

        TableCommit {
            diffs,
            new_metadata: self.new_metadata.clone(),
            new_metadata_location: self.new_metadata_location.clone(),
            updates: self.updates.clone(),
        }
    }
}

#[allow(clippy::too_many_lines)]
fn calculate_diffs(
    new_metadata: &TableMetadata,
    previous_metadata: &TableMetadata,
    added_metadata_log: usize,
    expired_metadata_logs: usize,
) -> TableMetadataDiffs {
    let new_snaps = new_metadata
        .snapshots()
        .map(|s| s.snapshot_id())
        .collect::<FxHashSet<i64>>();
    let old_snaps = previous_metadata
        .snapshots()
        .map(|s| s.snapshot_id())
        .collect::<FxHashSet<i64>>();
    let removed_snaps = old_snaps
        .difference(&new_snaps)
        .copied()
        .collect::<Vec<i64>>();
    let added_snapshots = new_snaps
        .difference(&old_snaps)
        .copied()
        .collect::<Vec<i64>>();

    let old_schemas = previous_metadata
        .schemas_iter()
        .map(|s| s.schema_id())
        .collect::<FxHashSet<SchemaId>>();
    let new_schemas = new_metadata
        .schemas_iter()
        .map(|s| s.schema_id())
        .collect::<FxHashSet<SchemaId>>();
    let removed_schemas = old_schemas
        .difference(&new_schemas)
        .copied()
        .collect::<Vec<SchemaId>>();
    let added_schemas = new_schemas
        .difference(&old_schemas)
        .copied()
        .collect::<Vec<SchemaId>>();
    let new_current_schema_id = (previous_metadata.current_schema_id()
        != new_metadata.current_schema_id())
    .then_some(new_metadata.current_schema_id());

    let old_specs = previous_metadata
        .partition_specs_iter()
        .map(|s| s.spec_id())
        .collect::<FxHashSet<i32>>();
    let new_specs = new_metadata
        .partition_specs_iter()
        .map(|s| s.spec_id())
        .collect::<FxHashSet<i32>>();
    let removed_specs = old_specs
        .difference(&new_specs)
        .copied()
        .collect::<Vec<i32>>();
    let added_partition_specs = new_specs
        .difference(&old_specs)
        .copied()
        .collect::<Vec<i32>>();
    let default_partition_spec_id = (previous_metadata.default_partition_spec_id()
        != new_metadata.default_partition_spec_id())
    .then_some(new_metadata.default_partition_spec_id());

    let old_sort_orders = previous_metadata
        .sort_orders_iter()
        .map(|s| s.order_id)
        .collect::<FxHashSet<i64>>();
    let new_sort_orders = new_metadata
        .sort_orders_iter()
        .map(|s| s.order_id)
        .collect::<FxHashSet<i64>>();
    let removed_sort_orders = old_sort_orders
        .difference(&new_sort_orders)
        .copied()
        .collect::<Vec<i64>>();
    let added_sort_orders = new_sort_orders
        .difference(&old_sort_orders)
        .copied()
        .collect::<Vec<i64>>();
    let default_sort_order_id = (previous_metadata.default_sort_order_id()
        != new_metadata.default_sort_order_id())
    .then_some(new_metadata.default_sort_order_id());

    let head_of_snapshot_log_changed =
        previous_metadata.history().last() != new_metadata.history().last();

    let n_removed_snapshot_log = previous_metadata.history().len().saturating_sub(
        new_metadata
            .history()
            .len()
            .saturating_sub(usize::from(head_of_snapshot_log_changed)),
    );

    let old_stats = previous_metadata
        .statistics_iter()
        .map(|s| s.snapshot_id)
        .collect::<FxHashSet<_>>();
    let new_stats = new_metadata
        .statistics_iter()
        .map(|s| s.snapshot_id)
        .collect::<FxHashSet<_>>();
    let removed_stats = old_stats
        .difference(&new_stats)
        .copied()
        .collect::<Vec<_>>();
    let added_stats = new_stats
        .difference(&old_stats)
        .copied()
        .collect::<Vec<_>>();

    let old_partition_stats = previous_metadata
        .partition_statistics_iter()
        .map(|s| s.snapshot_id)
        .collect::<FxHashSet<_>>();
    let new_partition_stats = new_metadata
        .partition_statistics_iter()
        .map(|s| s.snapshot_id)
        .collect::<FxHashSet<_>>();
    let removed_partition_stats = old_partition_stats
        .difference(&new_partition_stats)
        .copied()
        .collect::<Vec<_>>();
    let added_partition_stats = new_partition_stats
        .difference(&old_partition_stats)
        .copied()
        .collect::<Vec<_>>();

    TableMetadataDiffs {
        removed_snapshots: removed_snaps,
        added_snapshots,
        removed_schemas,
        added_schemas,
        new_current_schema_id,
        removed_partition_specs: removed_specs,
        added_partition_specs,
        default_partition_spec_id,
        removed_sort_orders,
        added_sort_orders,
        default_sort_order_id,
        head_of_snapshot_log_changed,
        n_removed_snapshot_log,
        expired_metadata_logs,
        added_metadata_log,
        added_stats,
        removed_stats,
        added_partition_stats,
        removed_partition_stats,
    }
}

#[derive(Debug, Clone)]
pub(crate) struct TableMetadataDiffs {
    pub(crate) removed_snapshots: Vec<i64>,
    pub(crate) added_snapshots: Vec<i64>,
    pub(crate) removed_schemas: Vec<i32>,
    pub(crate) added_schemas: Vec<i32>,
    pub(crate) new_current_schema_id: Option<i32>,
    pub(crate) removed_partition_specs: Vec<i32>,
    pub(crate) added_partition_specs: Vec<i32>,
    pub(crate) default_partition_spec_id: Option<i32>,
    pub(crate) removed_sort_orders: Vec<i64>,
    pub(crate) added_sort_orders: Vec<i64>,
    pub(crate) default_sort_order_id: Option<i64>,
    pub(crate) head_of_snapshot_log_changed: bool,
    pub(crate) n_removed_snapshot_log: usize,
    pub(crate) expired_metadata_logs: usize,
    pub(crate) added_metadata_log: usize,
    pub(crate) added_stats: Vec<i64>,
    pub(crate) removed_stats: Vec<i64>,
    pub(crate) added_partition_stats: Vec<i64>,
    pub(crate) removed_partition_stats: Vec<i64>,
}

pub(crate) fn determine_table_ident(
    parameters_ident: TableIdent,
    request_ident: Option<&TableIdent>,
) -> Result<TableIdent> {
    let Some(identifier) = request_ident else {
        return Ok(parameters_ident);
    };

    if identifier == &parameters_ident {
        return Ok(identifier.clone());
    }

    // Below is for the tricky case: We have a conflict.
    // When querying a branch, spark sends something like the following as part of the `parameters`:
    // namespace: (<my>, <namespace>, <table_name>)
    // table_name: branch_<branch_name>
    let ns_parts = parameters_ident.namespace.clone().inner();
    let table_name_candidate = if ns_parts.len() >= 2 {
        NamespaceIdent::from_vec(ns_parts.iter().take(ns_parts.len() - 1).cloned().collect())
            .ok()
            .map(|n| TableIdent::new(n, ns_parts.last().cloned().unwrap_or_default()))
    } else {
        None
    };

    if table_name_candidate != Some(identifier.clone()) {
        return Err(ErrorModel::bad_request(
            "Table identifier in path does not match the one in the request body",
            "TableIdentifierMismatch",
            None,
        )
        .into());
    }

    Ok(identifier.clone())
}

pub(super) fn parse_location(location: &str, code: StatusCode) -> Result<Location> {
    Location::from_str(location)
        .map_err(|e| {
            ErrorModel::builder()
                .code(code.into())
                .message(format!("Invalid location: {e}"))
                .r#type("InvalidTableLocation".to_string())
                .build()
        })
        .map_err(Into::into)
}

pub(super) fn determine_tabular_location(
    namespace: &GetNamespaceResponse,
    request_table_location: Option<String>,
    table_id: TabularIdentUuid,
    storage_profile: &StorageProfile,
) -> Result<Location> {
    let request_table_location = request_table_location
        .map(|l| parse_location(&l, StatusCode::BAD_REQUEST))
        .transpose()?;

    let mut location = if let Some(location) = request_table_location {
        storage_profile.require_allowed_location(&location)?;
        location
    } else {
        let namespace_props = NamespaceProperties::from_props_unchecked(
            namespace.properties.clone().unwrap_or_default(),
        );

        let namespace_location = match namespace_props.get_location() {
            Some(location) => location,
            None => storage_profile
                .default_namespace_location(namespace.namespace_id)
                .map_err(|e| {
                    ErrorModel::internal(
                        "Failed to generate default namespace location",
                        "InvalidDefaultNamespaceLocaiton",
                        Some(Box::new(e)),
                    )
                })?,
        };

        storage_profile.default_tabular_location(&namespace_location, table_id)
    };
    // all locations are without a trailing slash
    location.without_trailing_slash();
    Ok(location)
}

fn require_table_id(
    table_ident: &TableIdent,
    table_id: Option<TableIdentUuid>,
) -> Result<TableIdentUuid> {
    table_id.ok_or_else(|| {
        ErrorModel::not_found(
            format!(
                "Table '{}.{}' does not exist.",
                table_ident.namespace.to_url_string(),
                table_ident.name
            ),
            "TableNotFound",
            None,
        )
        .into()
    })
}

fn require_not_staged<T>(metadata_location: Option<&T>) -> Result<()> {
    if metadata_location.is_none() {
        return Err(ErrorModel::not_found(
            "Table not found or staged.",
            "TableNotFoundOrStaged",
            None,
        )
        .into());
    }

    Ok(())
}

fn remove_table<T>(
    table_id: &TableIdentUuid,
    table_ident: &TableIdent,
    metadatas: &mut HashMap<TableIdentUuid, T>,
) -> Result<T> {
    metadatas
        .remove(table_id)
        .ok_or_else(|| {
            ErrorModel::not_found(
                format!(
                    "Table '{}.{}' does not exist.",
                    table_ident.namespace.to_url_string(),
                    table_ident.name
                ),
                "TableNotFound",
                None,
            )
        })
        .map_err(Into::into)
}

pub(crate) fn require_active_warehouse(status: WarehouseStatus) -> Result<()> {
    if status != WarehouseStatus::Active {
        return Err(ErrorModel::builder()
            .code(StatusCode::NOT_FOUND.into())
            .message("Warehouse is not active".to_string())
            .r#type("WarehouseNotActive".to_string())
            .build()
            .into());
    }
    Ok(())
}

async fn emit_change_event(
    parameters: EventMetadata,
    body: serde_json::Value,
    operation_id: &str,
    publisher: CloudEventsPublisher,
) {
    let _ = publisher
        .publish(Uuid::now_v7(), operation_id, body, parameters)
        .await;
}

// Quick validation of properties for early fails.
// Full validation is performed when changes are applied.
fn validate_table_updates(updates: &Vec<TableUpdate>) -> Result<()> {
    for update in updates {
        match update {
            TableUpdate::SetProperties { updates } => {
                validate_table_properties(updates.keys())?;
            }
            TableUpdate::RemoveProperties { removals } => {
                validate_table_properties(removals)?;
            }
            _ => {}
        }
    }
    Ok(())
}

pub(crate) fn get_delete_after_commit_enabled(properties: &HashMap<String, String>) -> bool {
    properties
        .get(PROPERTY_METADATA_DELETE_AFTER_COMMIT_ENABLED)
        .map_or(PROPERTY_METADATA_DELETE_AFTER_COMMIT_ENABLED_DEFAULT, |v| {
            v == "true"
        })
}

pub(crate) fn validate_table_properties<'a, I>(properties: I) -> Result<()>
where
    I: IntoIterator<Item = &'a String>,
{
    for prop in properties {
        if (prop.starts_with("write.metadata")
            && ![
                PROPERTY_METADATA_PREVIOUS_VERSIONS_MAX,
                PROPERTY_METADATA_DELETE_AFTER_COMMIT_ENABLED,
                "write.metadata.compression-codec",
            ]
            .contains(&prop.as_str()))
            || prop.starts_with("write.data.path")
        {
            tracing::debug!("Unsupported property: '{prop}'");
            return Err(ErrorModel::conflict(
                format!("Properties contain unsupported property: '{prop}'"),
                "FailedToSetProperties",
                None,
            )
            .into());
        }
    }

    Ok(())
}

pub(crate) fn validate_table_or_view_ident(table: &TableIdent) -> Result<()> {
    let TableIdent {
        ref namespace,
        ref name,
    } = &table;
    validate_namespace_ident(namespace)?;

    if name.is_empty() {
        return Err(ErrorModel::bad_request(
            "name of the identifier cannot be empty",
            "IdentifierNameEmpty",
            None,
        )
        .into());
    }
    Ok(())
}

// This function does not return a result but serde_json::Value::Null if serialization
// fails. This follows the rationale that we'll likely end up ignoring the error in the API handler
// anyway since we already effected the change and only the event emission about the change failed.
// Given that we are serializing stuff we've received as a json body and also successfully
// processed, it's unlikely to cause issues.
pub(crate) fn maybe_body_to_json(request: impl Serialize) -> serde_json::Value {
    if let Ok(body) = serde_json::to_value(&request) {
        body
    } else {
        tracing::warn!("Serializing the request body to json failed, this is very unexpected. It will not be part of any emitted Event.");
        serde_json::Value::Null
    }
}

pub(crate) fn create_table_request_into_table_metadata(
    table_id: TableIdentUuid,
    request: CreateTableRequest,
) -> Result<TableMetadata> {
    let CreateTableRequest {
        name: _,
        location,
        schema,
        partition_spec,
        write_order,
        // Stage-create is already handled in the catalog service.
        // If stage-create is true, the metadata_location is None,
        // otherwise, it is the location of the metadata file.
        stage_create: _,
        mut properties,
    } = request;

    let location = location.ok_or_else(|| {
        ErrorModel::conflict(
            "Table location is required",
            "CreateTableLocationRequired",
            None,
        )
    })?;

    let format_version = properties
        .as_mut()
        .and_then(|props| props.remove(PROPERTY_FORMAT_VERSION))
        .map(|s| match s.as_str() {
            "v1" | "1" => Ok(FormatVersion::V1),
            "v2" | "2" => Ok(FormatVersion::V2),
            _ => Err(ErrorModel::bad_request(
                format!("Invalid format version specified in table_properties: {s}"),
                "InvalidFormatVersion",
                None,
            )),
        })
        .transpose()?
        .unwrap_or(FormatVersion::V2);

    let table_metadata = TableMetadataBuilder::new(
        schema,
        partition_spec.unwrap_or(UnboundPartitionSpec::builder().build()),
        write_order.unwrap_or(SortOrder::unsorted_order()),
        location,
        format_version,
        properties.unwrap_or_default(),
    )
    .map_err(|e| {
        let msg = e.message().to_string();
        ErrorModel::bad_request(msg, "CreateTableMetadataError", Some(Box::new(e)))
    })?
    .assign_uuid(*table_id)
    .build()
    .map_err(|e| {
        let msg = e.message().to_string();
        ErrorModel::bad_request(msg, "BuildTableMetadataError", Some(Box::new(e)))
    })?
    .metadata;

    Ok(table_metadata)
}

#[cfg(test)]
pub(crate) mod test {
    use crate::api::iceberg::types::{PageToken, Prefix};
    use crate::api::iceberg::v1::tables::TablesService as _;
    use crate::api::iceberg::v1::{
        DataAccess, ListTablesQuery, NamespaceParameters, TableParameters,
    };
    use crate::api::management::v1::warehouse::TabularDeleteProfile;
    use crate::api::ApiContext;
    use crate::catalog::test::random_request_metadata;
    use crate::catalog::CatalogServer;
    use crate::implementations::postgres::{PostgresCatalog, SecretsState};
    use crate::service::authz::implementations::openfga::tests::ObjectHidingMock;
    use crate::service::authz::AllowAllAuthorizer;
    use crate::service::{State, UserId};

    use http::StatusCode;
    use iceberg::spec::{
        NestedField, Operation, PrimitiveType, Schema, Snapshot, SnapshotReference,
        SnapshotRetention, Summary, Transform, Type, UnboundPartitionField, UnboundPartitionSpec,
        MAIN_BRANCH, PROPERTY_METADATA_PREVIOUS_VERSIONS_MAX,
    };
    use iceberg::TableIdent;
    use iceberg_ext::catalog::rest::{
        CommitTableRequest, CreateNamespaceResponse, CreateTableRequest, LoadTableResult,
    };
    use itertools::Itertools;
    use sqlx::PgPool;
    use std::collections::HashMap;
    use uuid::Uuid;

    use crate::catalog::tables::validate_table_properties;
    use crate::catalog::test::impl_pagination_tests;
    use crate::service::authz::implementations::openfga::OpenFGAAuthorizer;
    use iceberg_ext::configs::Location;
    use std::str::FromStr;

    #[test]
    fn test_mixed_case_properties() {
        let properties = ["a".to_string(), "B".to_string()];
        assert!(validate_table_properties(properties.iter()).is_ok());
    }

    #[test]
    fn test_extract_count_from_metadata_location() {
        let location = Location::from_str("s3://path/to/table/metadata/00000-d0407fb2-1112-4944-bb88-c68ae697e2b4.gz.metadata.json").unwrap();
        let count = super::extract_count_from_metadata_location(&location).unwrap();
        assert_eq!(count, 0);

        let location = Location::from_str("s3://path/to/table/metadata/00010-d0407fb2-1112-4944-bb88-c68ae697e2b4.gz.metadata.json").unwrap();
        let count = super::extract_count_from_metadata_location(&location).unwrap();
        assert_eq!(count, 10);

        let location = Location::from_str(
            "s3://path/to/table/metadata/1-d0407fb2-1112-4944-bb88-c68ae697e2b4.gz.metadata.json",
        )
        .unwrap();
        let count = super::extract_count_from_metadata_location(&location).unwrap();
        assert_eq!(count, 1);

        let location = Location::from_str(
            "s3://path/to/table/metadata/10000010-d0407fb2-1112-4944-bb88-c68ae697e2b4.gz.metadata.json",
        )
            .unwrap();
        let count = super::extract_count_from_metadata_location(&location).unwrap();
        assert_eq!(count, 10_000_010);

        let location = Location::from_str(
            "s3://path/to/table/metadata/10000010-d0407fb2-1112-4944-bb88-c68ae697e2b4.metadata.json",
        )
            .unwrap();
        let count = super::extract_count_from_metadata_location(&location).unwrap();
        assert_eq!(count, 10_000_010);

        let location = Location::from_str(
            "s3://path/to/table/metadata/d0407fb2-1112-4944-bb88-c68ae697e2b4.metadata.json",
        )
        .unwrap();
        let count = super::extract_count_from_metadata_location(&location);
        assert!(count.is_none());
    }

    pub(crate) fn create_request(table_name: Option<String>) -> CreateTableRequest {
        CreateTableRequest {
            name: table_name.unwrap_or("my_table".to_string()),
            location: None,
            schema: Schema::builder()
                .with_fields(vec![
                    NestedField::required(
                        1,
                        "id",
                        iceberg::spec::Type::Primitive(PrimitiveType::Int),
                    )
                    .into(),
                    NestedField::required(
                        2,
                        "name",
                        iceberg::spec::Type::Primitive(PrimitiveType::String),
                    )
                    .into(),
                ])
                .build()
                .unwrap(),
            partition_spec: Some(UnboundPartitionSpec::builder().build()),
            write_order: None,
            stage_create: Some(false),
            properties: None,
        }
    }

    fn partition_spec() -> UnboundPartitionSpec {
        UnboundPartitionSpec::builder()
            .with_spec_id(0)
            .add_partition_field(2, "y", Transform::Identity)
            .unwrap()
            .build()
    }

    #[sqlx::test]
    async fn test_set_properties_commit_table(pool: sqlx::PgPool) {
        let (ctx, ns, ns_params, table) = commit_test_setup(pool).await;

        let table_metadata = table
            .metadata
            .into_builder(table.metadata_location)
            .set_properties(HashMap::from([
                ("p1".into(), "v2".into()),
                ("p2".into(), "v2".into()),
            ]))
            .unwrap()
            .build()
            .unwrap();
        let updates = table_metadata.changes;
        let _ = super::commit_tables_internal(
            ns_params.prefix.clone(),
            super::CommitTransactionRequest {
                table_changes: vec![CommitTableRequest {
                    identifier: Some(TableIdent {
                        namespace: ns.namespace.clone(),
                        name: "tab-1".to_string(),
                    }),
                    requirements: vec![],
                    updates,
                }],
            },
            ctx.clone(),
            random_request_metadata(),
        )
        .await
        .unwrap()
        .into_iter()
        .next()
        .unwrap()
        .new_metadata;

        let tab = CatalogServer::load_table(
            TableParameters {
                prefix: ns_params.prefix,
                table: TableIdent {
                    namespace: ns.namespace.clone(),
                    name: "tab-1".to_string(),
                },
            },
            DataAccess::none(),
            ctx.clone(),
            random_request_metadata(),
        )
        .await
        .unwrap();
        assert_eq!(tab.metadata, table_metadata.metadata);
    }

    fn schema() -> Schema {
        Schema::builder()
            .with_fields(vec![
                NestedField::required(1, "x", Type::Primitive(PrimitiveType::Long)).into(),
                NestedField::required(2, "y", Type::Primitive(PrimitiveType::Long)).into(),
                NestedField::required(3, "z", Type::Primitive(PrimitiveType::Long)).into(),
            ])
            .build()
            .unwrap()
    }

    #[sqlx::test]
    async fn test_add_partition_spec_commit_table(pool: sqlx::PgPool) {
        let (ctx, ns, ns_params, table) = commit_test_setup(pool).await;

        let added_spec = UnboundPartitionSpec::builder()
            .with_spec_id(10)
            .add_partition_fields(vec![
                UnboundPartitionField {
                    // The previous field - has field_id set
                    name: "y".to_string(),
                    transform: Transform::Identity,
                    source_id: 2,
                    field_id: Some(1000),
                },
                UnboundPartitionField {
                    // A new field without field id - should still be without field id in changes
                    name: "z".to_string(),
                    transform: Transform::Identity,
                    source_id: 3,
                    field_id: None,
                },
            ])
            .unwrap()
            .build();

        let table_metadata = table
            .metadata
            .into_builder(table.metadata_location)
            .add_schema(schema())
            .set_current_schema(-1)
            .unwrap()
            .add_partition_spec(partition_spec())
            .unwrap()
            .add_partition_spec(added_spec.clone())
            .unwrap()
            .build()
            .unwrap();

        let updates = table_metadata.changes;
        let _ = super::commit_tables_internal(
            ns_params.prefix.clone(),
            super::CommitTransactionRequest {
                table_changes: vec![CommitTableRequest {
                    identifier: Some(TableIdent {
                        namespace: ns.namespace.clone(),
                        name: "tab-1".to_string(),
                    }),
                    requirements: vec![],
                    updates,
                }],
            },
            ctx.clone(),
            random_request_metadata(),
        )
        .await
        .unwrap();

        let tab = CatalogServer::load_table(
            TableParameters {
                prefix: ns_params.prefix,
                table: TableIdent {
                    namespace: ns.namespace.clone(),
                    name: "tab-1".to_string(),
                },
            },
            DataAccess::none(),
            ctx.clone(),
            random_request_metadata(),
        )
        .await
        .unwrap();

        assert_eq!(tab.metadata, table_metadata.metadata);
    }

    #[sqlx::test]
    async fn test_set_default_partition_spec(pool: PgPool) {
        let (ctx, ns, ns_params, table) = commit_test_setup(pool).await;

        let added_spec = UnboundPartitionSpec::builder()
            .with_spec_id(10)
            .add_partition_field(1, "y_bucket[2]", Transform::Bucket(2))
            .unwrap()
            .build();

        let table_metadata = table
            .metadata
            .into_builder(table.metadata_location)
            .add_partition_spec(added_spec)
            .unwrap()
            .set_default_partition_spec(-1)
            .unwrap()
            .build()
            .unwrap();
        let updates = table_metadata.changes;

        let _ = super::commit_tables_internal(
            ns_params.prefix.clone(),
            super::CommitTransactionRequest {
                table_changes: vec![CommitTableRequest {
                    identifier: Some(TableIdent {
                        namespace: ns.namespace.clone(),
                        name: "tab-1".to_string(),
                    }),
                    requirements: vec![],
                    updates,
                }],
            },
            ctx.clone(),
            random_request_metadata(),
        )
        .await
        .unwrap()
        .into_iter()
        .next()
        .unwrap()
        .new_metadata;

        let tab = CatalogServer::load_table(
            TableParameters {
                prefix: ns_params.prefix,
                table: TableIdent {
                    namespace: ns.namespace.clone(),
                    name: "tab-1".to_string(),
                },
            },
            DataAccess::none(),
            ctx.clone(),
            random_request_metadata(),
        )
        .await
        .unwrap();
        assert_eq!(tab.metadata, table_metadata.metadata);
    }

    #[sqlx::test]
    async fn test_set_ref(pool: PgPool) {
        let (ctx, ns, ns_params, table) = commit_test_setup(pool).await;
        let last_updated = table.metadata.last_updated_ms();
        let builder = table.metadata.into_builder(table.metadata_location);

        let snapshot = Snapshot::builder()
            .with_snapshot_id(1)
            .with_timestamp_ms(last_updated + 1)
            .with_sequence_number(0)
            .with_schema_id(0)
            .with_manifest_list("/snap-1.avro")
            .with_summary(Summary {
                operation: Operation::Append,
                additional_properties: HashMap::from_iter(vec![
                    (
                        "spark.app.id".to_string(),
                        "local-1662532784305".to_string(),
                    ),
                    ("added-data-files".to_string(), "4".to_string()),
                    ("added-records".to_string(), "4".to_string()),
                    ("added-files-size".to_string(), "6001".to_string()),
                ]),
            })
            .build();

        let builder = builder
            .add_snapshot(snapshot.clone())
            .unwrap()
            .set_ref(
                MAIN_BRANCH,
                SnapshotReference {
                    snapshot_id: 1,
                    retention: SnapshotRetention::Branch {
                        min_snapshots_to_keep: Some(10),
                        max_snapshot_age_ms: None,
                        max_ref_age_ms: None,
                    },
                },
            )
            .unwrap()
            .build()
            .unwrap();
        let updates = builder.changes;

        let _ = super::commit_tables_internal(
            ns_params.prefix.clone(),
            super::CommitTransactionRequest {
                table_changes: vec![CommitTableRequest {
                    identifier: Some(TableIdent {
                        namespace: ns.namespace.clone(),
                        name: "tab-1".to_string(),
                    }),
                    requirements: vec![],
                    updates,
                }],
            },
            ctx.clone(),
            random_request_metadata(),
        )
        .await
        .unwrap();

        let tab = CatalogServer::load_table(
            TableParameters {
                prefix: ns_params.prefix,
                table: TableIdent {
                    namespace: ns.namespace.clone(),
                    name: "tab-1".to_string(),
                },
            },
            DataAccess::none(),
            ctx.clone(),
            random_request_metadata(),
        )
        .await
        .unwrap();
        assert_eq!(tab.metadata, builder.metadata);
    }

    #[sqlx::test]
    async fn test_expire_metadata_log(pool: PgPool) {
        let (ctx, ns, ns_params, table) = commit_test_setup(pool).await;
        let table_ident = TableIdent {
            namespace: ns.namespace.clone(),
            name: "tab-1".to_string(),
        };
        let builder = table
            .metadata
            .into_builder(table.metadata_location)
            .set_properties(HashMap::from_iter([(
                PROPERTY_METADATA_PREVIOUS_VERSIONS_MAX.to_string(),
                "2".to_string(),
            )]))
            .unwrap()
            .build()
            .unwrap();
        let _ = super::commit_tables_internal(
            ns_params.prefix.clone(),
            super::CommitTransactionRequest {
                table_changes: vec![CommitTableRequest {
                    identifier: Some(table_ident.clone()),
                    requirements: vec![],
                    updates: builder.changes,
                }],
            },
            ctx.clone(),
            random_request_metadata(),
        )
        .await
        .unwrap();

        let tab = CatalogServer::load_table(
            TableParameters {
                prefix: ns_params.prefix.clone(),
                table: table_ident.clone(),
            },
            DataAccess::none(),
            ctx.clone(),
            random_request_metadata(),
        )
        .await
        .unwrap();
        assert_eq!(tab.metadata, builder.metadata);

        let builder = builder
            .metadata
            .into_builder(tab.metadata_location)
            .set_properties(HashMap::from_iter(vec![(
                "change_nr".to_string(),
                "1".to_string(),
            )]))
            .unwrap()
            .build()
            .unwrap();

        let committed = super::commit_tables_internal(
            ns_params.prefix.clone(),
            super::CommitTransactionRequest {
                table_changes: vec![CommitTableRequest {
                    identifier: Some(table_ident.clone()),
                    requirements: vec![],
                    updates: builder.changes,
                }],
            },
            ctx.clone(),
            random_request_metadata(),
        )
        .await
        .unwrap()
        .into_iter()
        .next()
        .unwrap();

        let tab = CatalogServer::load_table(
            TableParameters {
                prefix: ns_params.prefix.clone(),
                table: table_ident.clone(),
            },
            DataAccess::none(),
            ctx.clone(),
            random_request_metadata(),
        )
        .await
        .unwrap();

        assert_eq!(tab.metadata, builder.metadata);

        let builder = committed
            .new_metadata
            .into_builder(tab.metadata_location)
            .set_properties(HashMap::from_iter(vec![(
                "change_nr".to_string(),
                "2".to_string(),
            )]))
            .unwrap()
            .build()
            .unwrap();

        let _ = super::commit_tables_internal(
            ns_params.prefix.clone(),
            super::CommitTransactionRequest {
                table_changes: vec![CommitTableRequest {
                    identifier: Some(table_ident.clone()),
                    requirements: vec![],
                    updates: builder.changes,
                }],
            },
            ctx.clone(),
            random_request_metadata(),
        )
        .await
        .unwrap()
        .into_iter()
        .next()
        .unwrap();

        let tab = CatalogServer::load_table(
            TableParameters {
                prefix: ns_params.prefix,
                table: table_ident.clone(),
            },
            DataAccess::none(),
            ctx.clone(),
            random_request_metadata(),
        )
        .await
        .unwrap();

        assert_eq!(tab.metadata, builder.metadata);
    }

    #[sqlx::test]
    async fn test_remove_snapshot_commit(pg_pool: PgPool) {
        let (ctx, ns, ns_params, table) = commit_test_setup(pg_pool).await;
        let table_ident = TableIdent {
            namespace: ns.namespace.clone(),
            name: "tab-1".to_string(),
        };
        let last_updated = table.metadata.last_updated_ms();
        let builder = table.metadata.into_builder(table.metadata_location);

        let snap = Snapshot::builder()
            .with_snapshot_id(1)
            .with_timestamp_ms(last_updated + 1)
            .with_sequence_number(0)
            .with_schema_id(0)
            .with_manifest_list("/snap-1.avro")
            .with_summary(Summary {
                operation: Operation::Append,
                additional_properties: HashMap::from_iter(vec![
                    (
                        "spark.app.id".to_string(),
                        "local-1662532784305".to_string(),
                    ),
                    ("added-data-files".to_string(), "4".to_string()),
                    ("added-records".to_string(), "4".to_string()),
                    ("added-files-size".to_string(), "6001".to_string()),
                ]),
            })
            .build();

        let builder = builder
            .add_snapshot(snap)
            .unwrap()
            .set_ref(
                MAIN_BRANCH,
                SnapshotReference {
                    snapshot_id: 1,
                    retention: SnapshotRetention::Branch {
                        min_snapshots_to_keep: Some(10),
                        max_snapshot_age_ms: None,
                        max_ref_age_ms: None,
                    },
                },
            )
            .unwrap()
            .build()
            .unwrap();

        let _ = super::commit_tables_internal(
            ns_params.prefix.clone(),
            super::CommitTransactionRequest {
                table_changes: vec![CommitTableRequest {
                    identifier: Some(table_ident.clone()),
                    requirements: vec![],
                    updates: builder.changes,
                }],
            },
            ctx.clone(),
            random_request_metadata(),
        )
        .await
        .unwrap();

        let tab = CatalogServer::load_table(
            TableParameters {
                prefix: ns_params.prefix.clone(),
                table: table_ident.clone(),
            },
            DataAccess::none(),
            ctx.clone(),
            random_request_metadata(),
        )
        .await
        .unwrap();
        assert_eq!(tab.metadata.history(), builder.metadata.history());
        assert_eq!(tab.metadata, builder.metadata);

        assert_json_diff::assert_json_eq!(
            serde_json::to_value(tab.metadata.clone()).unwrap(),
            serde_json::to_value(builder.metadata.clone()).unwrap()
        );

        let last_updated = tab.metadata.last_updated_ms();
        let builder = builder.metadata.into_builder(tab.metadata_location);

        let snap = Snapshot::builder()
            .with_snapshot_id(2)
            .with_parent_snapshot_id(Some(1))
            .with_timestamp_ms(last_updated + 1)
            .with_sequence_number(1)
            .with_schema_id(0)
            .with_manifest_list("/snap-2.avro")
            .with_summary(Summary {
                operation: Operation::Append,
                additional_properties: HashMap::from_iter(vec![
                    (
                        "spark.app.id".to_string(),
                        "local-1662532784305".to_string(),
                    ),
                    ("added-data-files".to_string(), "4".to_string()),
                    ("added-records".to_string(), "4".to_string()),
                    ("added-files-size".to_string(), "6001".to_string()),
                ]),
            })
            .build();

        let builder = builder.add_snapshot(snap).unwrap().build().unwrap();

        let updates = builder.changes;

        let _ = super::commit_tables_internal(
            ns_params.prefix.clone(),
            super::CommitTransactionRequest {
                table_changes: vec![CommitTableRequest {
                    identifier: Some(table_ident.clone()),
                    requirements: vec![],
                    updates,
                }],
            },
            ctx.clone(),
            random_request_metadata(),
        )
        .await
        .unwrap();

        let tab = CatalogServer::load_table(
            TableParameters {
                prefix: ns_params.prefix.clone(),
                table: table_ident.clone(),
            },
            DataAccess::none(),
            ctx.clone(),
            random_request_metadata(),
        )
        .await
        .unwrap();

        assert_eq!(tab.metadata, builder.metadata);

        let last_updated = tab.metadata.last_updated_ms();
        let builder = builder.metadata.into_builder(tab.metadata_location);

        let snap = Snapshot::builder()
            .with_snapshot_id(3)
            .with_timestamp_ms(last_updated + 1)
            .with_parent_snapshot_id(Some(2))
            .with_sequence_number(2)
            .with_schema_id(0)
            .with_manifest_list("/snap-2.avro")
            .with_summary(Summary {
                operation: Operation::Append,
                additional_properties: HashMap::from_iter(vec![
                    (
                        "spark.app.id".to_string(),
                        "local-1662532784305".to_string(),
                    ),
                    ("added-data-files".to_string(), "4".to_string()),
                    ("added-records".to_string(), "4".to_string()),
                    ("added-files-size".to_string(), "6001".to_string()),
                ]),
            })
            .build();

        let builder = builder.add_snapshot(snap).unwrap().build().unwrap();

        let updates = builder.changes;

        let _ = super::commit_tables_internal(
            ns_params.prefix.clone(),
            super::CommitTransactionRequest {
                table_changes: vec![CommitTableRequest {
                    identifier: Some(table_ident.clone()),
                    requirements: vec![],
                    updates,
                }],
            },
            ctx.clone(),
            random_request_metadata(),
        )
        .await
        .unwrap();

        let tab = CatalogServer::load_table(
            TableParameters {
                prefix: ns_params.prefix.clone(),
                table: table_ident.clone(),
            },
            DataAccess::none(),
            ctx.clone(),
            random_request_metadata(),
        )
        .await
        .unwrap();

        assert_eq!(tab.metadata, builder.metadata);

        let builder = builder
            .metadata
            .into_builder(tab.metadata_location)
            .remove_snapshots(&[2])
            .build()
            .unwrap();

        let updates = builder.changes;

        let _ = super::commit_tables_internal(
            ns_params.prefix.clone(),
            super::CommitTransactionRequest {
                table_changes: vec![CommitTableRequest {
                    identifier: Some(table_ident.clone()),
                    requirements: vec![],
                    updates,
                }],
            },
            ctx.clone(),
            random_request_metadata(),
        )
        .await
        .unwrap();

        let tab = CatalogServer::load_table(
            TableParameters {
                prefix: ns_params.prefix.clone(),
                table: table_ident.clone(),
            },
            DataAccess::none(),
            ctx.clone(),
            random_request_metadata(),
        )
        .await
        .unwrap();
        assert_eq!(tab.metadata.history(), builder.metadata.history());
        assert_eq!(
            tab.metadata
                .snapshots()
                .sorted_by_key(|s| s.snapshot_id())
                .collect_vec(),
            builder
                .metadata
                .snapshots()
                .sorted_by_key(|s| s.snapshot_id())
                .collect_vec()
        );
        assert_eq!(tab.metadata, builder.metadata);
    }

    async fn commit_test_setup(
        pool: PgPool,
    ) -> (
        ApiContext<State<AllowAllAuthorizer, PostgresCatalog, SecretsState>>,
        CreateNamespaceResponse,
        NamespaceParameters,
        LoadTableResult,
    ) {
        let (ctx, ns, ns_params, _) = table_test_setup(pool).await;
        let table = CatalogServer::create_table(
            ns_params.clone(),
            create_request(Some("tab-1".to_string())),
            DataAccess {
                vended_credentials: true,
                remote_signing: false,
            },
            ctx.clone(),
            random_request_metadata(),
        )
        .await
        .unwrap();
        (ctx, ns, ns_params, table)
    }

    async fn table_test_setup(
        pool: PgPool,
    ) -> (
        ApiContext<State<AllowAllAuthorizer, PostgresCatalog, SecretsState>>,
        CreateNamespaceResponse,
        NamespaceParameters,
        String,
    ) {
        let prof = crate::catalog::test::test_io_profile();
        let base_loc = prof.base_location().unwrap().to_string();
        let (ctx, warehouse) = crate::catalog::test::setup(
            pool.clone(),
            prof,
            None,
            AllowAllAuthorizer,
            TabularDeleteProfile::Hard {},
            None,
        )
        .await;
        let ns = crate::catalog::test::create_ns(
            ctx.clone(),
            warehouse.warehouse_id.to_string(),
            "ns1".to_string(),
        )
        .await;
        let ns_params = NamespaceParameters {
            prefix: Some(Prefix(warehouse.warehouse_id.to_string())),
            namespace: ns.namespace.clone(),
        };
        (ctx, ns, ns_params, base_loc)
    }

    #[sqlx::test]
    async fn test_can_create_tables_with_same_prefix_1(pool: PgPool) {
        let (ctx, _, ns_params, base_location) = table_test_setup(pool).await;
        let tmp_id = Uuid::now_v7();
        let mut create_request_1 = create_request(Some("tab-1".to_string()));
        create_request_1.location = Some(format!("{base_location}/{tmp_id}/my-table-2"));
        let mut create_request_2 = create_request(Some("tab-2".to_string()));
        create_request_2.location = Some(format!("{base_location}/{tmp_id}/my-table"));

        let _ = CatalogServer::create_table(
            ns_params.clone(),
            create_request_1,
            DataAccess::none(),
            ctx.clone(),
            random_request_metadata(),
        )
        .await
        .unwrap();

        CatalogServer::create_table(
            ns_params.clone(),
            create_request_2,
            DataAccess::none(),
            ctx.clone(),
            random_request_metadata(),
        )
        .await
        .unwrap();
    }

    #[sqlx::test]
    async fn test_can_create_tables_with_same_prefix_2(pool: PgPool) {
        let (ctx, _, ns_params, base_location) = table_test_setup(pool).await;
        let tmp_id = Uuid::now_v7();
        let mut create_request_1 = create_request(Some("tab-1".to_string()));
        create_request_1.location = Some(format!("{base_location}/{tmp_id}/my-table"));
        let mut create_request_2 = create_request(Some("tab-2".to_string()));
        create_request_2.location = Some(format!("{base_location}/{tmp_id}/my-table-2"));

        let _ = CatalogServer::create_table(
            ns_params.clone(),
            create_request_1,
            DataAccess::none(),
            ctx.clone(),
            random_request_metadata(),
        )
        .await
        .unwrap();

        CatalogServer::create_table(
            ns_params.clone(),
            create_request_2,
            DataAccess::none(),
            ctx.clone(),
            random_request_metadata(),
        )
        .await
        .unwrap();
    }

    #[sqlx::test]
    async fn test_cannot_create_table_at_same_location(pool: PgPool) {
        let (ctx, _, ns_params, base_location) = table_test_setup(pool).await;
        let tmp_id = Uuid::now_v7();
        let mut create_request_1 = create_request(Some("tab-1".to_string()));
        create_request_1.location = Some(format!("{base_location}/{tmp_id}/bucket"));
        let mut create_request_2 = create_request(Some("tab-2".to_string()));
        create_request_2.location = Some(format!("{base_location}/{tmp_id}/bucket"));

        let _ = CatalogServer::create_table(
            ns_params.clone(),
            create_request_1,
            DataAccess::none(),
            ctx.clone(),
            random_request_metadata(),
        )
        .await
        .unwrap();

        let e = CatalogServer::create_table(
            ns_params.clone(),
            create_request_2,
            DataAccess::none(),
            ctx.clone(),
            random_request_metadata(),
        )
        .await
        .expect_err("Table was created at same location which should not be possible");
        assert_eq!(e.error.code, StatusCode::BAD_REQUEST, "{e:?}");
        assert_eq!(e.error.r#type.as_str(), "LocationAlreadyTaken");
    }

    #[sqlx::test]
    async fn test_cannot_create_staged_tables_at_sublocations_1(pool: PgPool) {
        let (ctx, _, ns_params, base_location) = table_test_setup(pool).await;
        let tmp_id = Uuid::now_v7();
        let mut create_request_1 = create_request(Some("tab-1".to_string()));
        create_request_1.stage_create = Some(true);
        create_request_1.location = Some(format!("{base_location}/{tmp_id}/bucket/inner"));
        let mut create_request_2 = create_request(Some("tab-2".to_string()));
        create_request_2.stage_create = Some(true);
        create_request_2.location = Some(format!("{base_location}/{tmp_id}/bucket"));
        let _ = CatalogServer::create_table(
            ns_params.clone(),
            create_request_1,
            DataAccess::none(),
            ctx.clone(),
            random_request_metadata(),
        )
        .await
        .unwrap();

        let e = CatalogServer::create_table(
            ns_params.clone(),
            create_request_2,
            DataAccess::none(),
            ctx.clone(),
            random_request_metadata(),
        )
        .await
        .expect_err("Staged table could be created at sublocation which should not be possible");
        assert_eq!(e.error.code, StatusCode::BAD_REQUEST, "{e:?}");
        assert_eq!(e.error.r#type.as_str(), "LocationAlreadyTaken");
    }

    #[sqlx::test]
    async fn test_cannot_create_staged_tables_at_sublocations_2(pool: PgPool) {
        let (ctx, _, ns_params, base_location) = table_test_setup(pool).await;
        let tmp_id = Uuid::now_v7();
        let mut create_request_1 = create_request(Some("tab-1".to_string()));
        create_request_1.stage_create = Some(true);
        create_request_1.location = Some(format!("{base_location}/{tmp_id}/bucket"));
        let mut create_request_2 = create_request(Some("tab-2".to_string()));
        create_request_2.stage_create = Some(true);
        create_request_2.location = Some(format!("{base_location}/{tmp_id}/bucket/inner"));
        let _ = CatalogServer::create_table(
            ns_params.clone(),
            create_request_1,
            DataAccess::none(),
            ctx.clone(),
            random_request_metadata(),
        )
        .await
        .unwrap();

        let e = CatalogServer::create_table(
            ns_params.clone(),
            create_request_2,
            DataAccess::none(),
            ctx.clone(),
            random_request_metadata(),
        )
        .await
        .expect_err("Staged table could be created at sublocation which should not be possible");
        assert_eq!(e.error.code, StatusCode::BAD_REQUEST, "{e:?}");
        assert_eq!(e.error.r#type.as_str(), "LocationAlreadyTaken");
    }

    #[sqlx::test]
    async fn test_cannot_create_tables_at_sublocations_1(pool: PgPool) {
        let (ctx, _, ns_params, base_location) = table_test_setup(pool).await;
        let tmp_id = Uuid::now_v7();

        let mut create_request_1 = create_request(Some("tab-1".to_string()));
        create_request_1.location = Some(format!("{base_location}/{tmp_id}/bucket"));
        let mut create_request_2 = create_request(Some("tab-2".to_string()));
        create_request_2.location = Some(format!("{base_location}/{tmp_id}/bucket/sublocation"));
        let _ = CatalogServer::create_table(
            ns_params.clone(),
            create_request_1,
            DataAccess::none(),
            ctx.clone(),
            random_request_metadata(),
        )
        .await
        .unwrap();

        let e = CatalogServer::create_table(
            ns_params.clone(),
            create_request_2,
            DataAccess::none(),
            ctx.clone(),
            random_request_metadata(),
        )
        .await
        .expect_err("Staged table could be created at sublocation which should not be possible");
        assert_eq!(e.error.code, StatusCode::BAD_REQUEST, "{e:?}");
        assert_eq!(e.error.r#type.as_str(), "LocationAlreadyTaken");
    }

    async fn pagination_test_setup(
        pool: PgPool,
        n_tables: usize,
        hidden_ranges: &[(usize, usize)],
    ) -> (
        ApiContext<State<OpenFGAAuthorizer, PostgresCatalog, SecretsState>>,
        NamespaceParameters,
    ) {
        let prof = crate::catalog::test::test_io_profile();
        let base_location = prof.base_location().unwrap();
        let hiding_mock = ObjectHidingMock::new();
        let authz = hiding_mock.to_authorizer();

        let (ctx, warehouse) = crate::catalog::test::setup(
            pool.clone(),
            prof,
            None,
            authz,
            TabularDeleteProfile::Hard {},
            Some(UserId::OIDC("test-user-id".to_string())),
        )
        .await;
        let ns = crate::catalog::test::create_ns(
            ctx.clone(),
            warehouse.warehouse_id.to_string(),
            "ns1".to_string(),
        )
        .await;
        let ns_params = NamespaceParameters {
            prefix: Some(Prefix(warehouse.warehouse_id.to_string())),
            namespace: ns.namespace.clone(),
        };
        for i in 0..n_tables {
            let mut create_request = create_request(Some(format!("{i}")));
            create_request.location = Some(format!("{base_location}/bucket/{i}"));
            let tab = CatalogServer::create_table(
                ns_params.clone(),
                create_request,
                DataAccess::none(),
                ctx.clone(),
                random_request_metadata(),
            )
            .await
            .unwrap();
            for (start, end) in hidden_ranges.iter().copied() {
                if i >= start && i < end {
                    hiding_mock.hide(&format!("table:{}", tab.metadata.uuid()));
                }
            }
        }

        (ctx, ns_params)
    }

    impl_pagination_tests!(
        table,
        pagination_test_setup,
        CatalogServer,
        ListTablesQuery,
        identifiers,
        |tid| { tid.name }
    );

    #[sqlx::test]
    async fn test_table_pagination(pool: sqlx::PgPool) {
        let prof = crate::catalog::test::test_io_profile();

        let hiding_mock = ObjectHidingMock::new();
        let authz = hiding_mock.to_authorizer();

        let (ctx, warehouse) = crate::catalog::test::setup(
            pool.clone(),
            prof,
            None,
            authz,
            TabularDeleteProfile::Hard {},
            Some(UserId::OIDC("test-user-id".to_string())),
        )
        .await;
        let ns = crate::catalog::test::create_ns(
            ctx.clone(),
            warehouse.warehouse_id.to_string(),
            "ns1".to_string(),
        )
        .await;
        let ns_params = NamespaceParameters {
            prefix: Some(Prefix(warehouse.warehouse_id.to_string())),
            namespace: ns.namespace.clone(),
        };
        // create 10 staged tables
        for i in 0..10 {
            let _ = CatalogServer::create_table(
                ns_params.clone(),
                create_request(Some(format!("tab-{i}"))),
                DataAccess {
                    vended_credentials: true,
                    remote_signing: false,
                },
                ctx.clone(),
                random_request_metadata(),
            )
            .await
            .unwrap();
        }

        // list 1 more than existing tables
        let all = CatalogServer::list_tables(
            ns_params.clone(),
            ListTablesQuery {
                page_token: PageToken::NotSpecified,
                page_size: Some(11),
                return_uuids: true,
            },
            ctx.clone(),
            random_request_metadata(),
        )
        .await
        .unwrap();
        assert_eq!(all.identifiers.len(), 10);

        // list exactly amount of existing tables
        let all = CatalogServer::list_tables(
            ns_params.clone(),
            ListTablesQuery {
                page_token: PageToken::NotSpecified,
                page_size: Some(10),
                return_uuids: true,
            },
            ctx.clone(),
            random_request_metadata(),
        )
        .await
        .unwrap();
        assert_eq!(all.identifiers.len(), 10);

        // next page is empty
        let next = CatalogServer::list_tables(
            ns_params.clone(),
            ListTablesQuery {
                page_token: PageToken::Present(all.next_page_token.unwrap()),
                page_size: Some(10),
                return_uuids: true,
            },
            ctx.clone(),
            random_request_metadata(),
        )
        .await
        .unwrap();

        assert_eq!(next.identifiers.len(), 0);
        assert!(next.next_page_token.is_none());

        let first_six = CatalogServer::list_tables(
            ns_params.clone(),
            ListTablesQuery {
                page_token: PageToken::NotSpecified,
                page_size: Some(6),
                return_uuids: true,
            },
            ctx.clone(),
            random_request_metadata(),
        )
        .await
        .unwrap();
        assert_eq!(first_six.identifiers.len(), 6);
        assert!(first_six.next_page_token.is_some());
        let first_six_items = first_six
            .identifiers
            .iter()
            .map(|i| i.name.clone())
            .sorted()
            .collect::<Vec<_>>();

        for (i, item) in first_six_items.iter().enumerate().take(6) {
            assert_eq!(item, &format!("tab-{i}"));
        }

        let next_four = CatalogServer::list_tables(
            ns_params.clone(),
            ListTablesQuery {
                page_token: PageToken::Present(first_six.next_page_token.unwrap()),
                page_size: Some(6),
                return_uuids: true,
            },
            ctx.clone(),
            random_request_metadata(),
        )
        .await
        .unwrap();
        assert_eq!(next_four.identifiers.len(), 4);
        // page-size > number of items left -> no next page
        assert!(next_four.next_page_token.is_none());

        let next_four_items = next_four
            .identifiers
            .iter()
            .map(|i| i.name.clone())
            .sorted()
            .collect::<Vec<_>>();

        for (idx, i) in (6..10).enumerate() {
            assert_eq!(next_four_items[idx], format!("tab-{i}"));
        }

        let mut ids = all.table_uuids.unwrap();
        ids.sort();
        for t in ids.iter().take(6).skip(4) {
            hiding_mock.hide(&format!("table:{t}"));
        }

        let page = CatalogServer::list_tables(
            ns_params.clone(),
            ListTablesQuery {
                page_token: PageToken::NotSpecified,
                page_size: Some(5),
                return_uuids: true,
            },
            ctx.clone(),
            random_request_metadata(),
        )
        .await
        .unwrap();

        assert_eq!(page.identifiers.len(), 5);
        assert!(page.next_page_token.is_some());
        let page_items = page
            .identifiers
            .iter()
            .map(|i| i.name.clone())
            .sorted()
            .collect::<Vec<_>>();
        for (i, item) in page_items.iter().enumerate() {
            let tab_id = if i > 3 { i + 2 } else { i };
            assert_eq!(item, &format!("tab-{tab_id}"));
        }

        let next_page = CatalogServer::list_tables(
            ns_params.clone(),
            ListTablesQuery {
                page_token: PageToken::Present(page.next_page_token.unwrap()),
                page_size: Some(6),
                return_uuids: true,
            },
            ctx.clone(),
            random_request_metadata(),
        )
        .await
        .unwrap();

        assert_eq!(next_page.identifiers.len(), 3);

        let next_page_items = next_page
            .identifiers
            .iter()
            .map(|i| i.name.clone())
            .sorted()
            .collect::<Vec<_>>();

        for (idx, i) in (7..10).enumerate() {
            assert_eq!(next_page_items[idx], format!("tab-{i}"));
        }
    }
}<|MERGE_RESOLUTION|>--- conflicted
+++ resolved
@@ -309,12 +309,8 @@
         // Metadata file written, now we can commit the transaction
         t.commit().await?;
 
-<<<<<<< HEAD
         tracing::debug!("Committed table creation database transaction.");
 
-=======
-        // If a staged table was overwritten, delete it from authorizer
->>>>>>> 601deb70
         if let Some(staged_table_id) = staged_table_id {
             authorizer.delete_table(staged_table_id).await.ok();
             tracing::debug!(
