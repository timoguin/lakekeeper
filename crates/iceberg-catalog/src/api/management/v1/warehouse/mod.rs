--- conflicted
+++ resolved
@@ -17,14 +17,10 @@
 use crate::{
     api::{
         iceberg::v1::{PageToken, PaginationQuery},
-<<<<<<< HEAD
         management::v1::{
-            role::require_project_id, ApiServer, DeletedTabularResponse,
-            GetWarehouseStatisticsQuery, ListDeletedTabularsResponse,
+            ApiServer, DeletedTabularResponse, GetWarehouseStatisticsQuery,
+            ListDeletedTabularsResponse,
         },
-=======
-        management::v1::{ApiServer, DeletedTabularResponse, ListDeletedTabularsResponse},
->>>>>>> 8411bb84
         ApiContext, Result,
     },
     catalog::UnfilteredPage,
