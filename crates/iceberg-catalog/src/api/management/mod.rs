pub mod v1 {
    pub mod bootstrap;
    pub mod project;
    pub mod role;
    pub mod user;
    pub mod warehouse;

    use axum::{Extension, Json, Router};
    use utoipa::openapi::security::SecurityScheme;
    use utoipa::OpenApi;

    use crate::api::{ApiContext, Result};
    use crate::request_metadata::RequestMetadata;
    use std::marker::PhantomData;

    use crate::api::management::v1::user::{ListUsersQuery, ListUsersResponse};
    use crate::api::management::v1::warehouse::{
        RescheduleSoftDeletionRequest, UndropTabularsRequest,
    };
    use crate::api::IcebergErrorResponse;
    use crate::service::authn::UserId;
    use crate::service::{
        authz::Authorizer, Actor, Catalog, CreateOrUpdateUserResponse, RoleId, SecretStore, State,
        TabularIdentUuid,
    };
    use crate::{ProjectIdent, WarehouseIdent};
    use axum::extract::{Path, Query, State as AxumState};
    use axum::response::{IntoResponse, Response};
    use axum::routing::{get, post};
    use bootstrap::{BootstrapRequest, ServerInfo, Service as _};
    use http::StatusCode;
    use iceberg_ext::catalog::rest::ErrorModel;
    use project::{
        CreateProjectRequest, CreateProjectResponse, GetProjectResponse, ListProjectsResponse,
        RenameProjectRequest, Service as _,
    };
    use role::{
        CreateRoleRequest, ListRolesQuery, ListRolesResponse, Role, SearchRoleRequest,
        SearchRoleResponse, Service as _, UpdateRoleRequest,
    };
    use serde::Serialize;
    use user::{
        CreateUserRequest, SearchUserRequest, SearchUserResponse, Service as _, UpdateUserRequest,
        User,
    };
    use warehouse::{
        CreateWarehouseRequest, CreateWarehouseResponse, GetWarehouseResponse,
        ListDeletedTabularsQuery, ListWarehousesRequest, ListWarehousesResponse,
        RenameWarehouseRequest, Service as _, UpdateWarehouseCredentialRequest,
        UpdateWarehouseDeleteProfileRequest, UpdateWarehouseStorageRequest,
    };

    pub(crate) fn default_page_size() -> i64 {
        100
    }

    #[derive(Debug, OpenApi)]
    #[openapi(
        info(
            title = "Lakekeeper Management API",
            description = "Lakekeeper is a rust-native Apache Iceberg REST Catalog implementation. The Management API provides endpoints to manage the server, projects, warehouses, users, and roles. If Authorization is enabled, permissions can also be managed. An interactive Swagger-UI for the specific Lakekeeper Version and configuration running is available at `/swagger-ui/#/` of Lakekeeper (by default [http://localhost:8181/swagger-ui/#/](http://localhost:8181/swagger-ui/#/)).",
        ),
        tags(
            (name = "server", description = "Manage Server"),
            (name = "project", description = "Manage Projects"),
            (name = "warehouse", description = "Manage Warehouses"),
            (name = "user", description = "Manage Users"),
            (name = "role", description = "Manage Roles")
        ),
        security(
            ("bearerAuth" = [])
        ),
        paths(
            activate_warehouse,
            bootstrap,
            create_project,
            create_role,
            create_user,
            create_warehouse,
            deactivate_warehouse,
            delete_default_project,
            delete_project_by_id,
            delete_role,
            delete_user,
            delete_warehouse,
            get_default_project,
            get_project_by_id,
            get_role,
            get_server_info,
            get_user,
            get_warehouse,
            list_deleted_tabulars,
            list_projects,
            list_roles,
            list_user,
            list_warehouses,
            rename_default_project,
            rename_project_by_id,
            rename_warehouse,
            search_role,
            search_user,
            undrop_tabulars,
            update_role,
            update_storage_credential,
            update_storage_profile,
            update_user,
            update_warehouse_delete_profile,
            whoami,
        ),
        modifiers(&SecurityAddon)
    )]
    struct ManagementApiDoc;

    struct SecurityAddon;

    impl utoipa::Modify for SecurityAddon {
        fn modify(&self, openapi: &mut utoipa::openapi::OpenApi) {
            let components = openapi.components.as_mut().unwrap(); // we can unwrap safely since there already is components registered.
            components.add_security_scheme(
                "bearerAuth",
                SecurityScheme::Http(
                    utoipa::openapi::security::HttpBuilder::new()
                        .scheme(utoipa::openapi::security::HttpAuthScheme::Bearer)
                        .bearer_format("JWT")
                        .build(),
                ),
            );
        }
    }

    #[derive(Clone, Debug)]
    pub struct ApiServer<C: Catalog, A: Authorizer + Clone, S: SecretStore> {
        auth_handler: PhantomData<A>,
        config_server: PhantomData<C>,
        secret_store: PhantomData<S>,
    }

    /// Get information about the server
    #[utoipa::path(
        get,
        tag = "server",
        path = "/management/v1/info",
        responses(
            (status = 200, description = "Server info", body = ServerInfo),
            (status = "4XX", body = IcebergErrorResponse),
            (status = 500, description = "Unauthorized", body = IcebergErrorResponse)
        )
    )]
    async fn get_server_info<C: Catalog, A: Authorizer, S: SecretStore>(
        AxumState(api_context): AxumState<ApiContext<State<A, C, S>>>,
        Extension(metadata): Extension<RequestMetadata>,
    ) -> Result<(StatusCode, Json<ServerInfo>)> {
        ApiServer::<C, A, S>::server_info(api_context, metadata)
            .await
            .map(|user| (StatusCode::OK, Json(user)))
    }

    /// Creates the user in the catalog if it does not exist.
    /// If the user exists, it updates the users' metadata from the token.
    /// The token sent to this endpoint should have "profile" and "email" scopes.
    #[utoipa::path(
        post,
        tag = "server",
        path = "/management/v1/bootstrap",
        request_body = BootstrapRequest,
        responses(
            (status = 204, description = "Server bootstrapped successfully"),
            (status = "4XX", body = IcebergErrorResponse),
            (status = 500, description = "InternalError", body = IcebergErrorResponse)
        )
    )]
    async fn bootstrap<C: Catalog, A: Authorizer, S: SecretStore>(
        AxumState(api_context): AxumState<ApiContext<State<A, C, S>>>,
        Extension(metadata): Extension<RequestMetadata>,
        Json(request): Json<BootstrapRequest>,
    ) -> Result<StatusCode> {
        ApiServer::<C, A, S>::bootstrap(api_context, metadata, request).await?;
        Ok(StatusCode::NO_CONTENT)
    }

    /// Creates the user in the catalog if it does not exist.
    /// If the user exists, it updates the users' metadata from the token.
    /// The token sent to this endpoint should have "profile" and "email" scopes.
    #[utoipa::path(
        post,
        tag = "user",
        path = "/management/v1/user",
        request_body = CreateUserRequest,
        responses(
            (status = 200, description = "User updated", body = User),
            (status = 201, description = "User created", body = User),
            (status = "4XX", body = IcebergErrorResponse),
        )
    )]
    async fn create_user<C: Catalog, A: Authorizer, S: SecretStore>(
        AxumState(api_context): AxumState<ApiContext<State<A, C, S>>>,
        Extension(metadata): Extension<RequestMetadata>,
        Json(request): Json<CreateUserRequest>,
    ) -> Result<(StatusCode, Json<User>)> {
        ApiServer::<C, A, S>::create_user(api_context, metadata, request)
            .await
            .map(|u| match u {
                CreateOrUpdateUserResponse::Created(user) => (StatusCode::CREATED, Json(user)),
                CreateOrUpdateUserResponse::Updated(user) => (StatusCode::OK, Json(user)),
            })
    }

    /// Search for users (Fuzzy)
    #[utoipa::path(
        post,
        tag = "user",
        path = "/management/v1/search/user",
        request_body = SearchUserRequest,
        responses(
            (status = 200, description = "List of users", body = SearchUserResponse),
            (status = "4XX", body = IcebergErrorResponse),
        )
    )]
    async fn search_user<C: Catalog, A: Authorizer, S: SecretStore>(
        AxumState(api_context): AxumState<ApiContext<State<A, C, S>>>,
        Extension(metadata): Extension<RequestMetadata>,
        Json(request): Json<SearchUserRequest>,
    ) -> Result<SearchUserResponse> {
        ApiServer::<C, A, S>::search_user(api_context, metadata, request).await
    }

    /// Get a user by ID
    #[utoipa::path(
        get,
        tag = "user",
        path = "/management/v1/user/{id}",
        params(("id" = Uuid,)),
        responses(
            (status = 200, description = "User details", body = User),
            (status = "4XX", body = IcebergErrorResponse),
        )
    )]
    async fn get_user<C: Catalog, A: Authorizer, S: SecretStore>(
        Path(id): Path<UserId>,
        AxumState(api_context): AxumState<ApiContext<State<A, C, S>>>,
        Extension(metadata): Extension<RequestMetadata>,
    ) -> Result<(StatusCode, Json<User>)> {
        ApiServer::<C, A, S>::get_user(api_context, metadata, id)
            .await
            .map(|user| (StatusCode::OK, Json(user)))
    }

    /// Get the currently authenticated user
    #[utoipa::path(
        get,
        tag = "user",
        path = "/management/v1/whoami",
        responses(
            (status = 200, description = "User details", body = User),
            (status = "4XX", body = IcebergErrorResponse),
        )
    )]
    async fn whoami<C: Catalog, A: Authorizer, S: SecretStore>(
        AxumState(api_context): AxumState<ApiContext<State<A, C, S>>>,
        Extension(metadata): Extension<RequestMetadata>,
    ) -> Result<(StatusCode, Json<User>)> {
        let id = match metadata.actor() {
            Actor::Role { principal, .. } | Actor::Principal(principal) => principal.clone(),
            Actor::Anonymous => {
                return Err(ErrorModel::unauthorized(
                    "No token provided",
                    "GetMyUserWithoutToken",
                    None,
                )
                .into())
            }
        };

        ApiServer::<C, A, S>::get_user(api_context, metadata, id)
            .await
            .map(|user| (StatusCode::OK, Json(user)))
    }

    /// Update details of a user. Replaces the current details with the new details.
    /// If a field is not provided, it is set to `None`.
    #[utoipa::path(
        put,
        tag = "user",
        path = "/management/v1/user/{id}",
        params(("id" = Uuid,)),
        request_body = UpdateUserRequest,
        responses(
            (status = 200, description = "User details updated successfully"),
            (status = "4XX", body = IcebergErrorResponse),
        )
    )]
    async fn update_user<C: Catalog, A: Authorizer, S: SecretStore>(
        Path(id): Path<UserId>,
        AxumState(api_context): AxumState<ApiContext<State<A, C, S>>>,
        Extension(metadata): Extension<RequestMetadata>,
        Json(request): Json<UpdateUserRequest>,
    ) -> Result<()> {
        ApiServer::<C, A, S>::update_user(api_context, metadata, id, request).await
    }

    /// List users
    #[utoipa::path(
        get,
        tag = "user",
        path = "/management/v1/user",
        params(ListUsersQuery),
        responses(
            (status = 200, description = "List of users", body = ListUsersResponse),
            (status = "4XX", body = IcebergErrorResponse),
        )
    )]
    async fn list_user<C: Catalog, A: Authorizer, S: SecretStore>(
        AxumState(api_context): AxumState<ApiContext<State<A, C, S>>>,
        Extension(metadata): Extension<RequestMetadata>,
        Query(query): Query<ListUsersQuery>,
    ) -> Result<ListUsersResponse> {
        ApiServer::<C, A, S>::list_user(api_context, metadata, query).await
    }

    /// Delete user
    ///
    /// All permissions of the user are permanently removed and need to be re-added
    /// if the user is re-registered.
    #[utoipa::path(
        delete,
        tag = "user",
        path = "/management/v1/user/{id}",
        params(("id" = Uuid,)),
        responses(
            (status = 204, description = "User deleted successfully"),
            (status = "4XX", body = IcebergErrorResponse),
        )
    )]
    async fn delete_user<C: Catalog, A: Authorizer, S: SecretStore>(
        Path(id): Path<UserId>,
        AxumState(api_context): AxumState<ApiContext<State<A, C, S>>>,
        Extension(metadata): Extension<RequestMetadata>,
    ) -> Result<(StatusCode, ())> {
        ApiServer::<C, A, S>::delete_user(api_context, metadata, id)
            .await
            .map(|()| (StatusCode::NO_CONTENT, ()))
    }

    /// Create a new role
    #[utoipa::path(
        post,
        tag = "role",
        path = "/management/v1/role",
        request_body = CreateRoleRequest,
        responses(
            (status = 201, description = "Role successfully created", body = Role),
            (status = "4XX", body = IcebergErrorResponse),
        )
    )]
    async fn create_role<C: Catalog, A: Authorizer, S: SecretStore>(
        AxumState(api_context): AxumState<ApiContext<State<A, C, S>>>,
        Extension(metadata): Extension<RequestMetadata>,
        Json(request): Json<CreateRoleRequest>,
    ) -> Response {
        match ApiServer::<C, A, S>::create_role(request, api_context, metadata).await {
            Ok(role) => (StatusCode::CREATED, Json(role)).into_response(),
            Err(e) => e.into_response(),
        }
    }

    /// Search for roles (Fuzzy)
    #[utoipa::path(
        post,
        tag = "role",
        path = "/management/v1/search/role",
        request_body = SearchRoleRequest,
        responses(
            (status = 200, description = "List of users", body = SearchRoleResponse),
            (status = "4XX", body = IcebergErrorResponse),
        )
    )]
    async fn search_role<C: Catalog, A: Authorizer, S: SecretStore>(
        AxumState(api_context): AxumState<ApiContext<State<A, C, S>>>,
        Extension(metadata): Extension<RequestMetadata>,
        Json(request): Json<SearchRoleRequest>,
    ) -> Result<SearchRoleResponse> {
        ApiServer::<C, A, S>::search_role(api_context, metadata, request).await
    }

    /// List roles in a project
    #[utoipa::path(
        get,
        tag = "role",
        path = "/management/v1/role",
        params(ListRolesQuery),
        responses(
            (status = 200, description = "List of roles", body = ListRolesResponse),
            (status = "4XX", body = IcebergErrorResponse),
        )
    )]
    async fn list_roles<C: Catalog, A: Authorizer, S: SecretStore>(
        AxumState(api_context): AxumState<ApiContext<State<A, C, S>>>,
        Query(query): Query<ListRolesQuery>,
        Extension(metadata): Extension<RequestMetadata>,
    ) -> Result<ListRolesResponse> {
        ApiServer::<C, A, S>::list_roles(api_context, query, metadata).await
    }

    /// Delete role
    ///
    /// All permissions of the role are permanently removed.
    #[utoipa::path(
        delete,
        tag = "role",
        path = "/management/v1/role/{id}",
        params(("id" = Uuid,)),
        responses(
            (status = 204, description = "Role deleted successfully"),
            (status = "4XX", body = IcebergErrorResponse),
        )
    )]
    async fn delete_role<C: Catalog, A: Authorizer, S: SecretStore>(
        Path(id): Path<RoleId>,
        AxumState(api_context): AxumState<ApiContext<State<A, C, S>>>,
        Extension(metadata): Extension<RequestMetadata>,
    ) -> Result<(StatusCode, ())> {
        ApiServer::<C, A, S>::delete_role(api_context, metadata, id)
            .await
            .map(|()| (StatusCode::NO_CONTENT, ()))
    }

    /// Get a role
    #[utoipa::path(
        get,
        tag = "role",
        path = "/management/v1/role/{id}",
        params(("id" = Uuid,)),
        responses(
            (status = 200, description = "Role details", body = Role),
            (status = "4XX", body = IcebergErrorResponse),
        )
    )]
    async fn get_role<C: Catalog, A: Authorizer, S: SecretStore>(
        Path(id): Path<RoleId>,
        AxumState(api_context): AxumState<ApiContext<State<A, C, S>>>,
        Extension(metadata): Extension<RequestMetadata>,
    ) -> Result<(StatusCode, Json<Role>)> {
        ApiServer::<C, A, S>::get_role(api_context, metadata, id)
            .await
            .map(|role| (StatusCode::OK, Json(role)))
    }

    /// Update a role
    #[utoipa::path(
        post,
        tag = "role",
        path = "/management/v1/role/{id}",
        params(("id" = Uuid,)),
        request_body = UpdateRoleRequest,
        responses(
            (status = 200, description = "Role updated successfully", body = Role),
            (status = "4XX", body = IcebergErrorResponse),
        )
    )]
    async fn update_role<C: Catalog, A: Authorizer, S: SecretStore>(
        Path(id): Path<RoleId>,
        AxumState(api_context): AxumState<ApiContext<State<A, C, S>>>,
        Extension(metadata): Extension<RequestMetadata>,
        Json(request): Json<UpdateRoleRequest>,
    ) -> Result<(StatusCode, Json<Role>)> {
        ApiServer::<C, A, S>::update_role(api_context, metadata, id, request)
            .await
            .map(|role| (StatusCode::OK, Json(role)))
    }

    /// Create a new warehouse.
    ///
    /// Create a new warehouse in the given project. The project
    /// of a warehouse cannot be changed after creation.
    /// The storage configuration is validated by this method.
    #[utoipa::path(
        post,
        tag = "warehouse",
        path = "/management/v1/warehouse",
        request_body = CreateWarehouseRequest,
        responses(
            (status = 201, description = "Warehouse created successfully", body = CreateWarehouseResponse),
            (status = "4XX", body = IcebergErrorResponse),
        )
    )]
    async fn create_warehouse<C: Catalog, A: Authorizer + Clone, S: SecretStore>(
        AxumState(api_context): AxumState<ApiContext<State<A, C, S>>>,
        Extension(metadata): Extension<RequestMetadata>,
        Json(request): Json<CreateWarehouseRequest>,
    ) -> Result<CreateWarehouseResponse> {
        ApiServer::<C, A, S>::create_warehouse(request, api_context, metadata).await
    }

    /// List all projects the requesting user has access to
    #[utoipa::path(
        get,
        tag = "project",
        path = "/management/v1/project-list",
        responses(
            (status = 200, description = "List of projects", body = ListProjectsResponse),
            (status = "4XX", body = IcebergErrorResponse),
        )
    )]
    async fn list_projects<C: Catalog, A: Authorizer + Clone, S: SecretStore>(
        AxumState(api_context): AxumState<ApiContext<State<A, C, S>>>,
        Extension(metadata): Extension<RequestMetadata>,
    ) -> Result<ListProjectsResponse> {
        ApiServer::<C, A, S>::list_projects(api_context, metadata).await
    }

    /// Create a new project
    #[utoipa::path(
        post,
        tag = "project",
        path = "/management/v1/project",
        responses(
            (status = 201, description = "Project created successfully", body = CreateProjectResponse),
            (status = "4XX", body = IcebergErrorResponse),
        )
    )]
    async fn create_project<C: Catalog, A: Authorizer, S: SecretStore>(
        AxumState(api_context): AxumState<ApiContext<State<A, C, S>>>,
        Extension(metadata): Extension<RequestMetadata>,
        Json(request): Json<CreateProjectRequest>,
    ) -> Result<CreateProjectResponse> {
        ApiServer::<C, A, S>::create_project(request, api_context, metadata).await
    }

    /// Get the default project
    #[utoipa::path(
        get,
        tag = "project",
        path = "/management/v1/default-project",
        responses(
            (status = 200, description = "Project details", body = GetProjectResponse),
            (status = "4XX", body = IcebergErrorResponse),
        )
    )]
    async fn get_default_project<C: Catalog, A: Authorizer, S: SecretStore>(
        AxumState(api_context): AxumState<ApiContext<State<A, C, S>>>,
        Extension(metadata): Extension<RequestMetadata>,
    ) -> Result<GetProjectResponse> {
        ApiServer::<C, A, S>::get_project(None, api_context, metadata).await
    }

    /// Get a specific project by id
    #[utoipa::path(
        get,
        tag = "project",
        path = "/management/v1/project/{project_id}",
        params(("project_id" = Uuid,)),
        responses(
            (status = 200, description = "Project details", body = GetProjectResponse),
            (status = "4XX", body = IcebergErrorResponse),
        )
    )]
    async fn get_project_by_id<C: Catalog, A: Authorizer, S: SecretStore>(
        Path(project_id): Path<ProjectIdent>,
        AxumState(api_context): AxumState<ApiContext<State<A, C, S>>>,
        Extension(metadata): Extension<RequestMetadata>,
    ) -> Result<GetProjectResponse> {
        ApiServer::<C, A, S>::get_project(Some(project_id), api_context, metadata).await
    }

    /// Delete the default project
    #[utoipa::path(
        delete,
        tag = "project",
        path = "/management/v1/default-project",
        responses(
            (status = 204, description = "Project deleted successfully"),
            (status = "4XX", body = IcebergErrorResponse),
        )
    )]
    async fn delete_default_project<C: Catalog, A: Authorizer, S: SecretStore>(
        AxumState(api_context): AxumState<ApiContext<State<A, C, S>>>,
        Extension(metadata): Extension<RequestMetadata>,
    ) -> Result<(StatusCode, ())> {
        ApiServer::<C, A, S>::delete_project(None, api_context, metadata)
            .await
            .map(|()| (StatusCode::NO_CONTENT, ()))
    }

    /// Delete the default project
    #[utoipa::path(
        delete,
        tag = "project",
        path = "/management/v1/project/{project_id}",
        params(("project_id" = Uuid,)),
        responses(
            (status = 204, description = "Project deleted successfully"),
            (status = "4XX", body = IcebergErrorResponse),
        )
    )]
    async fn delete_project_by_id<C: Catalog, A: Authorizer, S: SecretStore>(
        Path(project_id): Path<ProjectIdent>,
        AxumState(api_context): AxumState<ApiContext<State<A, C, S>>>,
        Extension(metadata): Extension<RequestMetadata>,
    ) -> Result<(StatusCode, ())> {
        ApiServer::<C, A, S>::delete_project(Some(project_id), api_context, metadata)
            .await
            .map(|()| (StatusCode::NO_CONTENT, ()))
    }

    /// Rename the default project
    #[utoipa::path(
        post,
        tag = "project",
        path = "/management/v1/default-project/rename",
        responses(
            (status = 200, description = "Project renamed successfully"),
            (status = "4XX", body = IcebergErrorResponse),
        )
    )]
    async fn rename_default_project<C: Catalog, A: Authorizer, S: SecretStore>(
        AxumState(api_context): AxumState<ApiContext<State<A, C, S>>>,
        Extension(metadata): Extension<RequestMetadata>,
        Json(request): Json<RenameProjectRequest>,
    ) -> Result<()> {
        ApiServer::<C, A, S>::rename_project(None, request, api_context, metadata).await
    }

    /// Rename project by id
    #[utoipa::path(
        post,
        tag = "project",
        path = "/management/v1/project/{project_id}/rename",
        params(("project_id" = Uuid,)),
        responses(
            (status = 200, description = "Project renamed successfully"),
            (status = "4XX", body = IcebergErrorResponse),
        )
    )]
    async fn rename_project_by_id<C: Catalog, A: Authorizer, S: SecretStore>(
        Path(project_id): Path<ProjectIdent>,
        AxumState(api_context): AxumState<ApiContext<State<A, C, S>>>,
        Extension(metadata): Extension<RequestMetadata>,
        Json(request): Json<RenameProjectRequest>,
    ) -> Result<()> {
        ApiServer::<C, A, S>::rename_project(Some(project_id), request, api_context, metadata).await
    }

    /// List all warehouses in a project
    ///
    /// By default, this endpoint does not return deactivated warehouses.
    /// To include deactivated warehouses, set the `include_deactivated` query parameter to `true`.
    #[utoipa::path(
        get,
        tag = "warehouse",
        path = "/management/v1/warehouse",
        params(ListWarehousesRequest),
        responses(
            (status = 200, description = "List of warehouses", body = ListWarehousesResponse),
            (status = "4XX", body = IcebergErrorResponse),
        )
    )]
    async fn list_warehouses<C: Catalog, A: Authorizer + Clone, S: SecretStore>(
        Query(request): Query<ListWarehousesRequest>,
        AxumState(api_context): AxumState<ApiContext<State<A, C, S>>>,
        Extension(metadata): Extension<RequestMetadata>,
    ) -> Result<ListWarehousesResponse> {
        ApiServer::<C, A, S>::list_warehouses(request, api_context, metadata).await
    }

    /// Get a warehouse by ID
    #[utoipa::path(
        get,
        tag = "warehouse",
        path = "/management/v1/warehouse/{warehouse_id}",
        responses(
            (status = 200, description = "Warehouse details", body = GetWarehouseResponse),
            (status = "4XX", body = IcebergErrorResponse),
        )
    )]
    async fn get_warehouse<C: Catalog, A: Authorizer + Clone, S: SecretStore>(
        Path(warehouse_id): Path<uuid::Uuid>,
        AxumState(api_context): AxumState<ApiContext<State<A, C, S>>>,
        Extension(metadata): Extension<RequestMetadata>,
    ) -> Result<GetWarehouseResponse> {
        ApiServer::<C, A, S>::get_warehouse(warehouse_id.into(), api_context, metadata).await
    }

    /// Delete a warehouse by ID
    #[utoipa::path(
        delete,
        tag = "warehouse",
        path = "/management/v1/warehouse/{warehouse_id}",
        responses(
            (status = 204, description = "Warehouse deleted successfully"),
            (status = "4XX", body = IcebergErrorResponse),
        )
    )]
    async fn delete_warehouse<C: Catalog, A: Authorizer + Clone, S: SecretStore>(
        Path(warehouse_id): Path<uuid::Uuid>,
        AxumState(api_context): AxumState<ApiContext<State<A, C, S>>>,
        Extension(metadata): Extension<RequestMetadata>,
    ) -> Result<(StatusCode, ())> {
        ApiServer::<C, A, S>::delete_warehouse(warehouse_id.into(), api_context, metadata)
            .await
            .map(|()| (StatusCode::NO_CONTENT, ()))
    }

    /// Rename a warehouse
    #[utoipa::path(
        post,
        tag = "warehouse",
        path = "/management/v1/warehouse/{warehouse_id}/rename",
        request_body = RenameWarehouseRequest,
        responses(
            (status = 200, description = "Warehouse renamed successfully"),
            (status = "4XX", body = IcebergErrorResponse),
        )
    )]
    async fn rename_warehouse<C: Catalog, A: Authorizer + Clone, S: SecretStore>(
        Path(warehouse_id): Path<uuid::Uuid>,
        AxumState(api_context): AxumState<ApiContext<State<A, C, S>>>,
        Extension(metadata): Extension<RequestMetadata>,
        Json(request): Json<RenameWarehouseRequest>,
    ) -> Result<()> {
        ApiServer::<C, A, S>::rename_warehouse(warehouse_id.into(), request, api_context, metadata)
            .await
    }

    /// Update the Deletion Profile (soft-delete) of a warehouse.
    #[utoipa::path(
            post,
            tag = "warehouse",
            path = "/management/v1/warehouse/{warehouse_id}/delete-profile",
            request_body = UpdateWarehouseDeleteProfileRequest,
            responses(
                (status = 200, description = "Deletion Profile updated successfully"),
            (status = "4XX", body = IcebergErrorResponse),
            )
        )]
    async fn update_warehouse_delete_profile<C: Catalog, A: Authorizer + Clone, S: SecretStore>(
        Path(warehouse_id): Path<uuid::Uuid>,
        AxumState(api_context): AxumState<ApiContext<State<A, C, S>>>,
        Extension(metadata): Extension<RequestMetadata>,
        Json(request): Json<UpdateWarehouseDeleteProfileRequest>,
    ) -> Result<()> {
        ApiServer::<C, A, S>::update_warehouse_delete_profile(
            warehouse_id.into(),
            request,
            api_context,
            metadata,
        )
        .await
    }

    /// Deactivate a warehouse
    #[utoipa::path(
        post,
        tag = "warehouse",
        path = "/management/v1/warehouse/{warehouse_id}/deactivate",
        responses(
            (status = 200, description = "Warehouse deactivated successfully"),
            (status = "4XX", body = IcebergErrorResponse),
        )
    )]
    async fn deactivate_warehouse<C: Catalog, A: Authorizer + Clone, S: SecretStore>(
        Path(warehouse_id): Path<uuid::Uuid>,
        AxumState(api_context): AxumState<ApiContext<State<A, C, S>>>,
        Extension(metadata): Extension<RequestMetadata>,
    ) -> Result<()> {
        ApiServer::<C, A, S>::deactivate_warehouse(warehouse_id.into(), api_context, metadata).await
    }

    /// Activate a warehouse
    #[utoipa::path(
        post,
        tag = "warehouse",
        path = "/management/v1/warehouse/{warehouse_id}/activate",
        responses(
            (status = 200, description = "Warehouse activated successfully"),
            (status = "4XX", body = IcebergErrorResponse),
        )
    )]
    async fn activate_warehouse<C: Catalog, A: Authorizer + Clone, S: SecretStore>(
        Path(warehouse_id): Path<uuid::Uuid>,
        AxumState(api_context): AxumState<ApiContext<State<A, C, S>>>,
        Extension(metadata): Extension<RequestMetadata>,
    ) -> Result<()> {
        ApiServer::<C, A, S>::activate_warehouse(warehouse_id.into(), api_context, metadata).await
    }

    /// Update the storage profile of a warehouse including its storage credential.
    #[utoipa::path(
        post,
        tag = "warehouse",
        path = "/management/v1/warehouse/{warehouse_id}/storage",
        request_body = UpdateWarehouseStorageRequest,
        responses(
            (status = 200, description = "Storage profile updated successfully"),
            (status = "4XX", body = IcebergErrorResponse),
        )
    )]
    async fn update_storage_profile<C: Catalog, A: Authorizer + Clone, S: SecretStore>(
        Path(warehouse_id): Path<uuid::Uuid>,
        AxumState(api_context): AxumState<ApiContext<State<A, C, S>>>,
        Extension(metadata): Extension<RequestMetadata>,
        Json(request): Json<UpdateWarehouseStorageRequest>,
    ) -> Result<()> {
        ApiServer::<C, A, S>::update_storage(warehouse_id.into(), request, api_context, metadata)
            .await
    }

    /// Update the storage credential of a warehouse. The storage profile is not modified.
    /// This can be used to update credentials before expiration.
    #[utoipa::path(
        post,
        tag = "warehouse",
        path = "/management/v1/warehouse/{warehouse_id}/storage-credential",
        request_body = UpdateWarehouseCredentialRequest,
        responses(
            (status = 200, description = "Storage credential updated successfully"),
            (status = "4XX", body = IcebergErrorResponse),
        )
    )]
    async fn update_storage_credential<C: Catalog, A: Authorizer + Clone, S: SecretStore>(
        Path(warehouse_id): Path<uuid::Uuid>,
        AxumState(api_context): AxumState<ApiContext<State<A, C, S>>>,
        Extension(metadata): Extension<RequestMetadata>,
        Json(request): Json<UpdateWarehouseCredentialRequest>,
    ) -> Result<()> {
        ApiServer::<C, A, S>::update_storage_credential(
            warehouse_id.into(),
            request,
            api_context,
            metadata,
        )
        .await
    }

    /// List soft-deleted tabulars
    ///
    /// List all soft-deleted tabulars in the warehouse that are visible to you.
    #[utoipa::path(
        get,
        tag = "warehouse",
        path = "/management/v1/warehouse/{warehouse_id}/deleted-tabulars",
        params(ListDeletedTabularsQuery),
        responses(
            (status = 200, description = "List of soft-deleted tabulars", body = ListDeletedTabularsResponse),
            (status = "4XX", body = IcebergErrorResponse),
        )
    )]
    async fn list_deleted_tabulars<C: Catalog, A: Authorizer + Clone, S: SecretStore>(
        Path(warehouse_id): Path<uuid::Uuid>,
        Query(query): Query<ListDeletedTabularsQuery>,
        AxumState(api_context): AxumState<ApiContext<State<A, C, S>>>,
        Extension(metadata): Extension<RequestMetadata>,
    ) -> Result<Json<ListDeletedTabularsResponse>> {
        ApiServer::<C, A, S>::list_soft_deleted_tabulars(
            warehouse_id.into(),
            query,
            api_context,
            metadata,
        )
        .await
        .map(Json)
    }

    #[utoipa::path(
        post,
        tag = "warehouse",
        path = "/management/v1/warehouse/{warehouse_id}/deleted_tabulars/undrop",
        responses(
            (status = 204, description = "Tabular undropped successfully"),
            (status = "4XX", body = IcebergErrorResponse),
        )
    )]
    async fn undrop_tabulars<C: Catalog, A: Authorizer + Clone, S: SecretStore>(
        Path(_warehouse_id): Path<uuid::Uuid>,
        AxumState(api_context): AxumState<ApiContext<State<A, C, S>>>,
        Extension(metadata): Extension<RequestMetadata>,
        Json(request): Json<UndropTabularsRequest>,
    ) -> Result<StatusCode> {
        ApiServer::<C, A, S>::undrop_tabulars(metadata, request, api_context).await?;
        Ok(StatusCode::NO_CONTENT)
    }

    #[utoipa::path(
        post,
        tag = "warehouse",
        path = "/management/v1/warehouse/{warehouse_id}/deleted_tabulars/reschedule",
        responses(
            (status = 204, description = "Tabular dropped successfully"),
            (status = "4XX", body = IcebergErrorResponse),
        )
    )]
    async fn reschedule_soft_deletions<C: Catalog, A: Authorizer + Clone, S: SecretStore>(
        Path(warehouse_id): Path<uuid::Uuid>,
        AxumState(api_context): AxumState<ApiContext<State<A, C, S>>>,
        Extension(metadata): Extension<RequestMetadata>,
        Json(request): Json<RescheduleSoftDeletionRequest>,
    ) -> Result<StatusCode> {
        ApiServer::<C, A, S>::reschedule_soft_deletions(
            metadata,
            warehouse_id.into(),
            request,
            api_context,
        )
        .await?;
        Ok(StatusCode::NO_CONTENT)
    }

    #[derive(Debug, Serialize, utoipa::ToSchema)]
    pub struct ListDeletedTabularsResponse {
        /// List of tabulars
        pub tabulars: Vec<DeletedTabularResponse>,
        /// Token to fetch the next page
        pub next_page_token: Option<String>,
    }

    #[derive(Debug, Serialize, utoipa::ToSchema)]
    pub struct DeletedTabularResponse {
        /// Unique identifier of the tabular
        pub id: uuid::Uuid,
        /// Unique identifier of the deletion task
        ///
        /// Can be used to reschedule the deletion
        pub task_id: uuid::Uuid,
        /// Name of the tabular
        pub name: String,
        /// List of namespace parts the tabular belongs to
        pub namespace: Vec<String>,
        /// Type of the tabular
        pub typ: TabularType,
        /// Warehouse ID where the tabular is stored
        #[schema(value_type = uuid::Uuid)]
        pub warehouse_id: WarehouseIdent,
        /// Date when the tabular was created
        pub created_at: chrono::DateTime<chrono::Utc>,
        /// Date when the tabular was deleted
        pub deleted_at: chrono::DateTime<chrono::Utc>,
        /// Date when the tabular will not be recoverable anymore
        pub expiration_date: chrono::DateTime<chrono::Utc>,
    }

    impl From<TabularIdentUuid> for TabularType {
        fn from(ident: TabularIdentUuid) -> Self {
            match ident {
                TabularIdentUuid::Table(_) => TabularType::Table,
                TabularIdentUuid::View(_) => TabularType::View,
            }
        }
    }

    /// Type of tabular
    #[derive(Debug, Serialize, Clone, Copy, utoipa::ToSchema, strum::Display, PartialEq, Eq)]
    #[serde(rename_all = "kebab-case")]
    pub enum TabularType {
        Table,
        View,
    }

    #[derive(Debug, Serialize, utoipa::ToSchema, Clone, Copy, PartialEq, Eq)]
    #[serde(rename_all = "kebab-case")]
    pub enum DeleteKind {
        Default,
        Purge,
    }

    #[must_use]
    pub fn api_doc<A: Authorizer>() -> utoipa::openapi::OpenApi {
        let mut doc = ManagementApiDoc::openapi();
        doc.merge(A::api_doc());
        doc
    }

    impl<C: Catalog, A: Authorizer, S: SecretStore> ApiServer<C, A, S> {
        pub fn new_v1_router(authorizer: &A) -> Router<ApiContext<State<A, C, S>>> {
            Router::new()
                // Server
                .route("/info", get(get_server_info))
                .route("/bootstrap", post(bootstrap))
                // Role management
                .route("/role", get(list_roles).post(create_role))
                .route(
                    "/role/{id}",
                    get(get_role).post(update_role).delete(delete_role),
                )
                .route("/search/role", post(search_role))
                // User management
                .route("/whoami", get(whoami))
                .route("/search/user", post(search_user))
                .route(
                    "/user/{user_id}",
                    get(get_user).put(update_user).delete(delete_user),
                )
                .route("/user", get(list_user).post(create_user))
                // Create a new project
                .route(
                    "/project",
                    post(create_project)
                        .get(get_default_project)
                        .delete(delete_default_project),
                )
                .route("/project/rename", post(rename_default_project))
                .route(
                    "/project/{project_id}",
                    get(get_project_by_id).delete(delete_project_by_id),
                )
                .route("/project/{project_id}/rename", post(rename_project_by_id))
                // Create a new warehouse
                .route("/warehouse", post(create_warehouse))
                // List all projects
                .route("/project-list", get(list_projects))
                .route(
                    "/warehouse",
                    // List all warehouses within a project
                    get(list_warehouses),
                )
                .route(
                    "/warehouse/{warehouse_id}",
                    get(get_warehouse).delete(delete_warehouse),
                )
                // Rename warehouse
                .route("/warehouse/{warehouse_id}/rename", post(rename_warehouse))
                // Deactivate warehouse
                .route(
                    "/warehouse/{warehouse_id}/deactivate",
                    post(deactivate_warehouse),
                )
                .route(
                    "/warehouse/{warehouse_id}/activate",
                    post(activate_warehouse),
                )
                // Update storage profile and credential.
                // The old credential is not re-used. If credentials are not provided,
                // we assume that this endpoint does not require a secret.
                .route(
                    "/warehouse/{warehouse_id}/storage",
                    post(update_storage_profile),
                )
                // Update only the storage credential - keep the storage profile as is
                .route(
                    "/warehouse/{warehouse_id}/storage-credential",
                    post(update_storage_credential),
                )
                .route(
                    "/warehouse/{warehouse_id}/deleted-tabulars",
                    get(list_deleted_tabulars),
                )
                .route(
                    "/warehouse/{warehouse_id}/deleted_tabulars/undrop",
                    post(undrop_tabulars),
                )
                .route(
<<<<<<< HEAD
                    "/warehouse/:warehouse_id/deleted-tabulars/reschedule",
                    post(reschedule_soft_deletions),
                )
                .route(
                    "/warehouse/:warehouse_id/delete-profile",
=======
                    "/warehouse/{warehouse_id}/delete-profile",
>>>>>>> 2a36a443
                    post(update_warehouse_delete_profile),
                )
                .merge(authorizer.new_router())
        }
    }
}<|MERGE_RESOLUTION|>--- conflicted
+++ resolved
@@ -1047,15 +1047,11 @@
                     post(undrop_tabulars),
                 )
                 .route(
-<<<<<<< HEAD
                     "/warehouse/:warehouse_id/deleted-tabulars/reschedule",
                     post(reschedule_soft_deletions),
                 )
                 .route(
-                    "/warehouse/:warehouse_id/delete-profile",
-=======
                     "/warehouse/{warehouse_id}/delete-profile",
->>>>>>> 2a36a443
                     post(update_warehouse_delete_profile),
                 )
                 .merge(authorizer.new_router())
