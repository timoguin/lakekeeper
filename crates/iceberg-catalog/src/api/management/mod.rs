--- conflicted
+++ resolved
@@ -14,14 +14,10 @@
     use std::marker::PhantomData;
 
     use crate::api::management::v1::user::{ListUsersQuery, ListUsersResponse};
-<<<<<<< HEAD
     use crate::api::management::v1::warehouse::{
         RescheduleSoftDeletionRequest, UndropTabularsRequest,
     };
-=======
-    use crate::api::management::v1::warehouse::UndropTabularsRequest;
     use crate::api::IcebergErrorResponse;
->>>>>>> 96c2d5e0
     use crate::service::authn::UserId;
     use crate::service::{
         authz::Authorizer, Actor, Catalog, CreateOrUpdateUserResponse, RoleId, SecretStore, State,
