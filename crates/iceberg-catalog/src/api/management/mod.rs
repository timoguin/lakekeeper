pub mod v1 {
    pub mod bootstrap;
    pub mod project;
    pub mod role;
    pub mod user;
    pub mod warehouse;

    use axum::{Extension, Json, Router};
    use utoipa::openapi::security::SecurityScheme;
    use utoipa::OpenApi;

    use crate::api::{ApiContext, Result};
    use crate::request_metadata::RequestMetadata;
    use std::marker::PhantomData;

    use crate::api::iceberg::v1::PaginationQuery;

    use crate::api::management::v1::user::{ListUsersQuery, ListUsersResponse};
    use crate::service::{
        authz::Authorizer, storage::S3Flavor, Actor, Catalog, CreateOrUpdateUserResponse, RoleId,
        SecretStore, State, TabularIdentUuid, UserId,
    };
    use crate::ProjectIdent;
    use axum::extract::{Path, Query, State as AxumState};
    use axum::response::{IntoResponse, Response};
    use axum::routing::{get, post};
    use bootstrap::{AuthZBackend, BootstrapRequest, ServerInfo, Service as _};
    use http::StatusCode;
    use iceberg_ext::catalog::rest::ErrorModel;
    use project::{
        CreateProjectRequest, CreateProjectResponse, GetProjectResponse, ListProjectsResponse,
        RenameProjectRequest, Service as _,
    };
    use role::{
        CreateRoleRequest, ListRolesQuery, ListRolesResponse, Role, SearchRoleRequest,
        SearchRoleResponse, Service as _, UpdateRoleRequest,
    };
    use serde::Serialize;
    use user::{
        CreateUserRequest, SearchUser, SearchUserRequest, SearchUserResponse, Service as _,
        UpdateUserRequest, User, UserLastUpdatedWith, UserType,
    };
    use warehouse::{
        AzCredential, AzdlsProfile, CreateWarehouseRequest, CreateWarehouseResponse, GcsCredential,
        GcsProfile, GcsServiceKey, GetWarehouseResponse, ListWarehousesRequest,
        ListWarehousesResponse, RenameWarehouseRequest, S3Credential, S3Profile, Service as _,
        StorageCredential, StorageProfile, TabularDeleteProfile, UpdateWarehouseCredentialRequest,
        UpdateWarehouseDeleteProfileRequest, UpdateWarehouseStorageRequest, WarehouseStatus,
    };

    pub(crate) fn default_page_size() -> i32 {
        100
    }

    #[derive(Debug, OpenApi)]
    #[openapi(
        tags(
            (name = "server", description = "Manage Server"),
            (name = "project", description = "Manage Projects"),
            (name = "warehouse", description = "Manage Warehouses"),
            (name = "user", description = "Manage Users"),
            (name = "role", description = "Manage Roles")
<<<<<<< HEAD
=======
        ),
        security(
            ("bearerAuth" = [])
>>>>>>> 24bfccf8
        ),
        paths(
            activate_warehouse,
            bootstrap,
            create_project,
            create_role,
            create_user,
            create_warehouse,
            deactivate_warehouse,
            delete_default_project,
            delete_project_by_id,
            delete_role,
            delete_user,
            delete_warehouse,
            get_default_project,
            get_project_by_id,
            get_role,
            get_server_info,
            get_user,
            get_warehouse,
            list_deleted_tabulars,
            list_projects,
            list_roles,
            list_user,
            list_warehouses,
            rename_default_project,
            rename_project_by_id,
            rename_warehouse,
            search_user,
            update_role,
            update_storage_credential,
            update_storage_profile,
            update_user,
            update_warehouse_delete_profile,
            whoami,
        ),
        components(schemas(
            AuthZBackend,
            AzCredential,
            AzdlsProfile,
            BootstrapRequest,
            CreateProjectRequest,
            CreateProjectResponse,
            CreateRoleRequest,
            CreateRoleRequest,
            CreateRoleRequest,
            CreateUserRequest,
            CreateWarehouseRequest,
            CreateWarehouseResponse,
            DeletedTabularResponse,
            DeleteKind,
            GcsCredential,
            GcsProfile,
            GcsServiceKey,
            GetProjectResponse,
            GetWarehouseResponse,
            ListDeletedTabularsResponse,
            ListProjectsResponse,
            ListRolesResponse,
            ListUsersResponse,
            ListWarehousesRequest,
            ListWarehousesResponse,
            ProjectIdent,
            RenameProjectRequest,
            RenameWarehouseRequest,
            Role,
            S3Credential,
            S3Flavor,
            S3Profile,
            SearchRoleRequest,
            SearchRoleResponse,
            SearchUser,
            SearchUserRequest,
            SearchUserResponse,
            ServerInfo,
            StorageCredential,
            StorageProfile,
            TabularDeleteProfile,
            TabularType,
            UpdateRoleRequest,
            UpdateUserRequest,
            UpdateWarehouseCredentialRequest,
            UpdateWarehouseDeleteProfileRequest,
            UpdateWarehouseStorageRequest,
            User,
            UserLastUpdatedWith,
            UserType,
            WarehouseStatus,
<<<<<<< HEAD
        ))
    )]
    struct ManagementApiDoc;

=======
        )),
        modifiers(&SecurityAddon)
    )]
    struct ManagementApiDoc;

    struct SecurityAddon;

    impl utoipa::Modify for SecurityAddon {
        fn modify(&self, openapi: &mut utoipa::openapi::OpenApi) {
            let components = openapi.components.as_mut().unwrap(); // we can unwrap safely since there already is components registered.
            components.add_security_scheme(
                "bearerAuth",
                SecurityScheme::Http(
                    utoipa::openapi::security::HttpBuilder::new()
                        .scheme(utoipa::openapi::security::HttpAuthScheme::Bearer)
                        .bearer_format("JWT")
                        .build(),
                ),
            );
        }
    }

>>>>>>> 24bfccf8
    #[derive(Clone, Debug)]
    pub struct ApiServer<C: Catalog, A: Authorizer + Clone, S: SecretStore> {
        auth_handler: PhantomData<A>,
        config_server: PhantomData<C>,
        secret_store: PhantomData<S>,
    }

    /// Get information about the server
    #[utoipa::path(
        get,
        tag = "server",
        path = "/management/v1/info",
        responses(
            (status = 200, description = "User details", body = [ServerInfo]),
        )
    )]
    async fn get_server_info<C: Catalog, A: Authorizer, S: SecretStore>(
        AxumState(api_context): AxumState<ApiContext<State<A, C, S>>>,
        Extension(metadata): Extension<RequestMetadata>,
    ) -> Result<(StatusCode, Json<ServerInfo>)> {
        ApiServer::<C, A, S>::server_info(api_context, metadata)
            .await
            .map(|user| (StatusCode::OK, Json(user)))
    }

    /// Creates the user in the catalog if it does not exist.
    /// If the user exists, it updates the users' metadata from the token.
    /// The token sent to this endpoint should have "profile" and "email" scopes.
    #[utoipa::path(
        post,
        tag = "server",
        path = "/management/v1/bootstrap",
        request_body = BootstrapRequest,
        responses(
            (status = 200, description = "Server bootstrapped successfully"),
        )
    )]
    async fn bootstrap<C: Catalog, A: Authorizer, S: SecretStore>(
        AxumState(api_context): AxumState<ApiContext<State<A, C, S>>>,
        Extension(metadata): Extension<RequestMetadata>,
        Json(request): Json<BootstrapRequest>,
    ) -> Result<()> {
        ApiServer::<C, A, S>::bootstrap(api_context, metadata, request).await
    }

    /// Creates the user in the catalog if it does not exist.
    /// If the user exists, it updates the users' metadata from the token.
    /// The token sent to this endpoint should have "profile" and "email" scopes.
    #[utoipa::path(
        post,
        tag = "user",
<<<<<<< HEAD
        path = "/management/v1/user",
=======
        path = "/management/v1/user/from-token",
>>>>>>> 24bfccf8
        request_body = CreateUserRequest,
        responses(
            (status = 200, description = "User updated", body = [User]),
            (status = 201, description = "User created", body = [User]),
        )
    )]
    async fn create_user<C: Catalog, A: Authorizer, S: SecretStore>(
        AxumState(api_context): AxumState<ApiContext<State<A, C, S>>>,
        Extension(metadata): Extension<RequestMetadata>,
        Json(request): Json<CreateUserRequest>,
    ) -> Result<(StatusCode, Json<User>)> {
        ApiServer::<C, A, S>::create_user(api_context, metadata, request)
            .await
            .map(|u| match u {
                CreateOrUpdateUserResponse::Created(user) => (StatusCode::CREATED, Json(user)),
                CreateOrUpdateUserResponse::Updated(user) => (StatusCode::OK, Json(user)),
            })
    }

    /// Search for users (Fuzzy)
    #[utoipa::path(
        post,
        tag = "user",
        path = "/management/v1/search/user",
        request_body = SearchUserRequest,
        responses(
            (status = 200, description = "List of users", body = [SearchUserResponse]),
        )
    )]
    async fn search_user<C: Catalog, A: Authorizer, S: SecretStore>(
        AxumState(api_context): AxumState<ApiContext<State<A, C, S>>>,
        Extension(metadata): Extension<RequestMetadata>,
        Json(request): Json<SearchUserRequest>,
    ) -> Result<SearchUserResponse> {
        ApiServer::<C, A, S>::search_user(api_context, metadata, request).await
    }

    /// Get a user by ID
    #[utoipa::path(
        get,
        tag = "user",
        path = "/management/v1/user/{id}",
        params(("id" = Uuid,)),
        responses(
            (status = 200, description = "User details", body = [User]),
        )
    )]
    async fn get_user<C: Catalog, A: Authorizer, S: SecretStore>(
        Path(id): Path<UserId>,
        AxumState(api_context): AxumState<ApiContext<State<A, C, S>>>,
        Extension(metadata): Extension<RequestMetadata>,
    ) -> Result<(StatusCode, Json<User>)> {
        ApiServer::<C, A, S>::get_user(api_context, metadata, id)
            .await
            .map(|user| (StatusCode::OK, Json(user)))
    }

    /// Get the currently authenticated user
    #[utoipa::path(
        get,
        tag = "user",
        path = "/management/v1/whoami",
        responses(
            (status = 200, description = "User details", body = [User]),
        )
    )]
    async fn whoami<C: Catalog, A: Authorizer, S: SecretStore>(
        AxumState(api_context): AxumState<ApiContext<State<A, C, S>>>,
        Extension(metadata): Extension<RequestMetadata>,
    ) -> Result<(StatusCode, Json<User>)> {
        let id = match metadata.actor() {
            Actor::Role { principal, .. } | Actor::Principal(principal) => principal.clone(),
            Actor::Anonymous => {
                return Err(ErrorModel::unauthorized(
                    "No token provided",
                    "GetMyUserWithoutToken",
                    None,
                )
                .into())
            }
        };

        ApiServer::<C, A, S>::get_user(api_context, metadata, id)
            .await
            .map(|user| (StatusCode::OK, Json(user)))
    }

    /// Update details of a user. Replaces the current details with the new details.
    /// If a field is not provided, it is set to `None`.
    #[utoipa::path(
        put,
        tag = "user",
        path = "/management/v1/user/{id}",
        params(("id" = Uuid,)),
        request_body = UpdateUserRequest,
        responses(
            (status = 200, description = "User details updated successfully"),
        )
    )]
    async fn update_user<C: Catalog, A: Authorizer, S: SecretStore>(
        Path(id): Path<UserId>,
        AxumState(api_context): AxumState<ApiContext<State<A, C, S>>>,
        Extension(metadata): Extension<RequestMetadata>,
        Json(request): Json<UpdateUserRequest>,
    ) -> Result<()> {
        ApiServer::<C, A, S>::update_user(api_context, metadata, id, request).await
    }

    /// List users
    #[utoipa::path(
        get,
        tag = "user",
        path = "/management/v1/user",
        params(ListUsersQuery),
        responses(
            (status = 200, description = "List of users", body = [ListUsersResponse]),
        )
    )]
    async fn list_user<C: Catalog, A: Authorizer, S: SecretStore>(
        AxumState(api_context): AxumState<ApiContext<State<A, C, S>>>,
        Extension(metadata): Extension<RequestMetadata>,
        Query(query): Query<ListUsersQuery>,
    ) -> Result<ListUsersResponse> {
        ApiServer::<C, A, S>::list_user(api_context, metadata, query).await
    }

    /// Delete user
    ///
    /// All permissions of the user are permanently removed and need to be re-added
    /// if the user is re-registered.
    #[utoipa::path(
        delete,
        tag = "user",
        path = "/management/v1/user/{id}",
        params(("id" = Uuid,)),
        responses(
            (status = 200, description = "User deleted successfully"),
        )
    )]
    async fn delete_user<C: Catalog, A: Authorizer, S: SecretStore>(
        Path(id): Path<UserId>,
        AxumState(api_context): AxumState<ApiContext<State<A, C, S>>>,
        Extension(metadata): Extension<RequestMetadata>,
    ) -> Response {
        (
            StatusCode::OK,
            Json(ApiServer::<C, A, S>::delete_user(api_context, metadata, id).await),
        )
            .into_response()
    }

    /// Create a new role
    #[utoipa::path(
        post,
        tag = "role",
        path = "/management/v1/role",
        request_body = CreateRoleRequest,
        responses(
            (status = 201, description = "Role successfully created", body = [Role]),
        )
    )]
    async fn create_role<C: Catalog, A: Authorizer, S: SecretStore>(
        AxumState(api_context): AxumState<ApiContext<State<A, C, S>>>,
        Extension(metadata): Extension<RequestMetadata>,
        Json(request): Json<CreateRoleRequest>,
    ) -> Response {
        match ApiServer::<C, A, S>::create_role(request, api_context, metadata).await {
            Ok(role) => (StatusCode::CREATED, Json(role)).into_response(),
            Err(e) => e.into_response(),
        }
    }

    /// Search for roles (Fuzzy)
    #[utoipa::path(
        post,
        tag = "role",
        path = "/management/v1/search/role",
        request_body = SearchRoleRequest,
        responses(
            (status = 200, description = "List of users", body = [SearchRoleResponse]),
        )
    )]
    async fn search_role<C: Catalog, A: Authorizer, S: SecretStore>(
        AxumState(api_context): AxumState<ApiContext<State<A, C, S>>>,
        Extension(metadata): Extension<RequestMetadata>,
        Json(request): Json<SearchRoleRequest>,
    ) -> Result<SearchRoleResponse> {
        ApiServer::<C, A, S>::search_role(api_context, metadata, request).await
    }

    /// List roles in a project
    #[utoipa::path(
        get,
        tag = "role",
        path = "/management/v1/role",
        params(ListRolesQuery),
        responses(
            (status = 200, description = "List of roles", body = [ListRolesResponse]),
        )
    )]
    async fn list_roles<C: Catalog, A: Authorizer, S: SecretStore>(
        AxumState(api_context): AxumState<ApiContext<State<A, C, S>>>,
        Query(query): Query<ListRolesQuery>,
        Extension(metadata): Extension<RequestMetadata>,
    ) -> Result<ListRolesResponse> {
        ApiServer::<C, A, S>::list_roles(api_context, query, metadata).await
    }

    /// Delete role
    ///
    /// All permissions of the role are permanently removed.
    #[utoipa::path(
        delete,
        tag = "role",
        path = "/management/v1/role/{id}",
        params(("id" = Uuid,)),
        responses(
            (status = 200, description = "Role deleted successfully"),
        )
    )]
    async fn delete_role<C: Catalog, A: Authorizer, S: SecretStore>(
        Path(id): Path<RoleId>,
        AxumState(api_context): AxumState<ApiContext<State<A, C, S>>>,
        Extension(metadata): Extension<RequestMetadata>,
    ) -> Result<(StatusCode, ())> {
        ApiServer::<C, A, S>::delete_role(api_context, metadata, id)
            .await
            .map(|()| (StatusCode::OK, ()))
    }

    /// Get a role
    #[utoipa::path(
        get,
        tag = "role",
        path = "/management/v1/role/{id}",
        params(("id" = Uuid,)),
        responses(
            (status = 200, description = "Role details", body = [Role]),
        )
    )]
    async fn get_role<C: Catalog, A: Authorizer, S: SecretStore>(
        Path(id): Path<RoleId>,
        AxumState(api_context): AxumState<ApiContext<State<A, C, S>>>,
        Extension(metadata): Extension<RequestMetadata>,
    ) -> Result<(StatusCode, Json<Role>)> {
        ApiServer::<C, A, S>::get_role(api_context, metadata, id)
            .await
            .map(|role| (StatusCode::OK, Json(role)))
    }

    /// Update a role
    #[utoipa::path(
        post,
        tag = "role",
        path = "/management/v1/role/{id}",
        params(("id" = Uuid,)),
        request_body = UpdateRoleRequest,
        responses(
            (status = 200, description = "Role updated successfully", body = [Role]),
        )
    )]
    async fn update_role<C: Catalog, A: Authorizer, S: SecretStore>(
        Path(id): Path<RoleId>,
        AxumState(api_context): AxumState<ApiContext<State<A, C, S>>>,
        Extension(metadata): Extension<RequestMetadata>,
        Json(request): Json<UpdateRoleRequest>,
    ) -> Result<(StatusCode, Json<Role>)> {
        ApiServer::<C, A, S>::update_role(api_context, metadata, id, request)
            .await
            .map(|role| (StatusCode::OK, Json(role)))
    }

    /// Create a new warehouse.
    ///
    /// Create a new warehouse in the given project. The project
    /// of a warehouse cannot be changed after creation.
    /// The storage configuration is validated by this method.
    #[utoipa::path(
        post,
        tag = "warehouse",
        path = "/management/v1/warehouse",
        request_body = CreateWarehouseRequest,
        responses(
            (status = 201, description = "Warehouse created successfully", body = [CreateWarehouseResponse]),
        )
    )]
    async fn create_warehouse<C: Catalog, A: Authorizer + Clone, S: SecretStore>(
        AxumState(api_context): AxumState<ApiContext<State<A, C, S>>>,
        Extension(metadata): Extension<RequestMetadata>,
        Json(request): Json<CreateWarehouseRequest>,
    ) -> Result<CreateWarehouseResponse> {
        ApiServer::<C, A, S>::create_warehouse(request, api_context, metadata).await
    }

    /// List all projects the requesting user has access to
    #[utoipa::path(
        get,
        tag = "project",
        path = "/management/v1/project-list",
        responses(
            (status = 200, description = "List of projects", body = [ListProjectsResponse])
        )
    )]
    async fn list_projects<C: Catalog, A: Authorizer + Clone, S: SecretStore>(
        AxumState(api_context): AxumState<ApiContext<State<A, C, S>>>,
        Extension(metadata): Extension<RequestMetadata>,
    ) -> Result<ListProjectsResponse> {
        ApiServer::<C, A, S>::list_projects(api_context, metadata).await
    }

    /// Create a new project
    #[utoipa::path(
        post,
        tag = "project",
        path = "/management/v1/project",
        responses(
            (status = 201, description = "Project created successfully", body = [CreateProjectResponse])
        )
    )]
    async fn create_project<C: Catalog, A: Authorizer, S: SecretStore>(
        AxumState(api_context): AxumState<ApiContext<State<A, C, S>>>,
        Extension(metadata): Extension<RequestMetadata>,
        Json(request): Json<CreateProjectRequest>,
    ) -> Result<CreateProjectResponse> {
        ApiServer::<C, A, S>::create_project(request, api_context, metadata).await
    }

    /// Get the default project
    #[utoipa::path(
        get,
        tag = "project",
        path = "/management/v1/default-project",
        responses(
            (status = 200, description = "Project details", body = [GetProjectResponse])
        )
    )]
    async fn get_default_project<C: Catalog, A: Authorizer, S: SecretStore>(
        AxumState(api_context): AxumState<ApiContext<State<A, C, S>>>,
        Extension(metadata): Extension<RequestMetadata>,
    ) -> Result<GetProjectResponse> {
        ApiServer::<C, A, S>::get_project(None, api_context, metadata).await
    }

    /// Get a specific project by id
    #[utoipa::path(
        get,
        tag = "project",
        path = "/management/v1/project/{project_id}",
        params(("project_id" = Uuid,)),
        responses(
            (status = 200, description = "Project details", body = [GetProjectResponse])
        )
    )]
    async fn get_project_by_id<C: Catalog, A: Authorizer, S: SecretStore>(
        Path(project_id): Path<ProjectIdent>,
        AxumState(api_context): AxumState<ApiContext<State<A, C, S>>>,
        Extension(metadata): Extension<RequestMetadata>,
    ) -> Result<GetProjectResponse> {
        ApiServer::<C, A, S>::get_project(Some(project_id), api_context, metadata).await
    }

    /// Delete the default project
    #[utoipa::path(
        delete,
        tag = "project",
        path = "/management/v1/default-project",
        responses(
            (status = 200, description = "Project deleted successfully")
        )
    )]
    async fn delete_default_project<C: Catalog, A: Authorizer, S: SecretStore>(
        AxumState(api_context): AxumState<ApiContext<State<A, C, S>>>,
        Extension(metadata): Extension<RequestMetadata>,
    ) -> Result<()> {
        ApiServer::<C, A, S>::delete_project(None, api_context, metadata).await
    }

    /// Delete the default project
    #[utoipa::path(
        delete,
        tag = "project",
        path = "/management/v1/project/{project_id}",
        params(("project_id" = Uuid,)),
        responses(
            (status = 200, description = "Project deleted successfully")
        )
    )]
    async fn delete_project_by_id<C: Catalog, A: Authorizer, S: SecretStore>(
        Path(project_id): Path<ProjectIdent>,
        AxumState(api_context): AxumState<ApiContext<State<A, C, S>>>,
        Extension(metadata): Extension<RequestMetadata>,
    ) -> Result<()> {
        ApiServer::<C, A, S>::delete_project(Some(project_id), api_context, metadata).await
    }

    /// Rename the default project
    #[utoipa::path(
        post,
        tag = "project",
        path = "/management/v1/default-project/rename",
        responses(
            (status = 200, description = "Project renamed successfully")
        )
    )]
    async fn rename_default_project<C: Catalog, A: Authorizer, S: SecretStore>(
        AxumState(api_context): AxumState<ApiContext<State<A, C, S>>>,
        Extension(metadata): Extension<RequestMetadata>,
        Json(request): Json<RenameProjectRequest>,
    ) -> Result<()> {
        ApiServer::<C, A, S>::rename_project(None, request, api_context, metadata).await
    }

    /// Rename project by id
    #[utoipa::path(
        post,
        tag = "project",
        path = "/management/v1/project/{project_id}/rename",
        params(("project_id" = Uuid,)),
        responses(
            (status = 200, description = "Project renamed successfully")
        )
    )]
    async fn rename_project_by_id<C: Catalog, A: Authorizer, S: SecretStore>(
        Path(project_id): Path<ProjectIdent>,
        AxumState(api_context): AxumState<ApiContext<State<A, C, S>>>,
        Extension(metadata): Extension<RequestMetadata>,
        Json(request): Json<RenameProjectRequest>,
    ) -> Result<()> {
        ApiServer::<C, A, S>::rename_project(Some(project_id), request, api_context, metadata).await
    }

    /// List all warehouses in a project
    ///
    /// By default, this endpoint does not return deactivated warehouses.
    /// To include deactivated warehouses, set the `include_deactivated` query parameter to `true`.
    #[utoipa::path(
        get,
        tag = "warehouse",
        path = "/management/v1/warehouse",
        params(ListWarehousesRequest),
        responses(
            (status = 200, description = "List of warehouses", body = [ListWarehousesResponse])
        )
    )]
    async fn list_warehouses<C: Catalog, A: Authorizer + Clone, S: SecretStore>(
        Query(request): Query<ListWarehousesRequest>,
        AxumState(api_context): AxumState<ApiContext<State<A, C, S>>>,
        Extension(metadata): Extension<RequestMetadata>,
    ) -> Result<ListWarehousesResponse> {
        ApiServer::<C, A, S>::list_warehouses(request, api_context, metadata).await
    }

    /// Get a warehouse by ID
    #[utoipa::path(
        get,
        tag = "warehouse",
        path = "/management/v1/warehouse/{warehouse_id}",
        responses(
            (status = 200, description = "Warehouse details", body = [GetWarehouseResponse])
        )
    )]
    async fn get_warehouse<C: Catalog, A: Authorizer + Clone, S: SecretStore>(
        Path(warehouse_id): Path<uuid::Uuid>,
        AxumState(api_context): AxumState<ApiContext<State<A, C, S>>>,
        Extension(metadata): Extension<RequestMetadata>,
    ) -> Result<GetWarehouseResponse> {
        ApiServer::<C, A, S>::get_warehouse(warehouse_id.into(), api_context, metadata).await
    }

    /// Delete a warehouse by ID
    #[utoipa::path(
        delete,
        tag = "warehouse",
        path = "/management/v1/warehouse/{warehouse_id}",
        responses(
            (status = 200, description = "Warehouse deleted successfully")
        )
    )]
    async fn delete_warehouse<C: Catalog, A: Authorizer + Clone, S: SecretStore>(
        Path(warehouse_id): Path<uuid::Uuid>,
        AxumState(api_context): AxumState<ApiContext<State<A, C, S>>>,
        Extension(metadata): Extension<RequestMetadata>,
    ) -> Result<()> {
        ApiServer::<C, A, S>::delete_warehouse(warehouse_id.into(), api_context, metadata).await
    }

    /// Rename a warehouse
    #[utoipa::path(
        post,
        tag = "warehouse",
        path = "/management/v1/warehouse/{warehouse_id}/rename",
        request_body = RenameWarehouseRequest,
        responses(
            (status = 200, description = "Warehouse renamed successfully")
        )
    )]
    async fn rename_warehouse<C: Catalog, A: Authorizer + Clone, S: SecretStore>(
        Path(warehouse_id): Path<uuid::Uuid>,
        AxumState(api_context): AxumState<ApiContext<State<A, C, S>>>,
        Extension(metadata): Extension<RequestMetadata>,
        Json(request): Json<RenameWarehouseRequest>,
    ) -> Result<()> {
        ApiServer::<C, A, S>::rename_warehouse(warehouse_id.into(), request, api_context, metadata)
            .await
    }

    /// Update the Deletion Profile (soft-delete) of a warehouse.
    #[utoipa::path(
            post,
            tag = "warehouse",
            path = "/management/v1/warehouse/{warehouse_id}/delete-profile",
            request_body = UpdateWarehouseDeleteProfileRequest,
            responses(
                (status = 200, description = "Deletion Profile updated successfully")
            )
        )]
    async fn update_warehouse_delete_profile<C: Catalog, A: Authorizer + Clone, S: SecretStore>(
        Path(warehouse_id): Path<uuid::Uuid>,
        AxumState(api_context): AxumState<ApiContext<State<A, C, S>>>,
        Extension(metadata): Extension<RequestMetadata>,
        Json(request): Json<UpdateWarehouseDeleteProfileRequest>,
    ) -> Result<()> {
        ApiServer::<C, A, S>::update_warehouse_delete_profile(
            warehouse_id.into(),
            request,
            api_context,
            metadata,
        )
        .await
    }

    /// Deactivate a warehouse
    #[utoipa::path(
        post,
        tag = "warehouse",
        path = "/management/v1/warehouse/{warehouse_id}/deactivate",
        responses(
            (status = 200, description = "Warehouse deactivated successfully")
        )
    )]
    async fn deactivate_warehouse<C: Catalog, A: Authorizer + Clone, S: SecretStore>(
        Path(warehouse_id): Path<uuid::Uuid>,
        AxumState(api_context): AxumState<ApiContext<State<A, C, S>>>,
        Extension(metadata): Extension<RequestMetadata>,
    ) -> Result<()> {
        ApiServer::<C, A, S>::deactivate_warehouse(warehouse_id.into(), api_context, metadata).await
    }

    /// Activate a warehouse
    #[utoipa::path(
        post,
        tag = "warehouse",
        path = "/management/v1/warehouse/{warehouse_id}/activate",
        responses(
            (status = 200, description = "Warehouse activated successfully")
        )
    )]
    async fn activate_warehouse<C: Catalog, A: Authorizer + Clone, S: SecretStore>(
        Path(warehouse_id): Path<uuid::Uuid>,
        AxumState(api_context): AxumState<ApiContext<State<A, C, S>>>,
        Extension(metadata): Extension<RequestMetadata>,
    ) -> Result<()> {
        ApiServer::<C, A, S>::activate_warehouse(warehouse_id.into(), api_context, metadata).await
    }

    /// Update the storage profile of a warehouse including its storage credential.
    #[utoipa::path(
        post,
        tag = "warehouse",
        path = "/management/v1/warehouse/{warehouse_id}/storage",
        request_body = UpdateWarehouseStorageRequest,
        responses(
            (status = 200, description = "Storage profile updated successfully")
        )
    )]
    async fn update_storage_profile<C: Catalog, A: Authorizer + Clone, S: SecretStore>(
        Path(warehouse_id): Path<uuid::Uuid>,
        AxumState(api_context): AxumState<ApiContext<State<A, C, S>>>,
        Extension(metadata): Extension<RequestMetadata>,
        Json(request): Json<UpdateWarehouseStorageRequest>,
    ) -> Result<()> {
        ApiServer::<C, A, S>::update_storage(warehouse_id.into(), request, api_context, metadata)
            .await
    }

    /// Update the storage credential of a warehouse. The storage profile is not modified.
    /// This can be used to update credentials before expiration.
    #[utoipa::path(
        post,
        tag = "warehouse",
        path = "/management/v1/warehouse/{warehouse_id}/storage-credential",
        request_body = UpdateWarehouseCredentialRequest,
        responses(
            (status = 200, description = "Storage credential updated successfully")
        )
    )]
    async fn update_storage_credential<C: Catalog, A: Authorizer + Clone, S: SecretStore>(
        Path(warehouse_id): Path<uuid::Uuid>,
        AxumState(api_context): AxumState<ApiContext<State<A, C, S>>>,
        Extension(metadata): Extension<RequestMetadata>,
        Json(request): Json<UpdateWarehouseCredentialRequest>,
    ) -> Result<()> {
        ApiServer::<C, A, S>::update_storage_credential(
            warehouse_id.into(),
            request,
            api_context,
            metadata,
        )
        .await
    }

    /// List soft-deleted tabulars
    ///
    /// List all soft-deleted tabulars in the warehouse that are visible to you.
    #[utoipa::path(
        get,
        tag = "warehouse",
        path = "/management/v1/warehouse/{warehouse_id}/deleted_tabulars",
        params(PaginationQuery),
        responses(
            (status = 200, description = "List of soft-deleted tabulars", body = [ListDeletedTabularsResponse])
        )
    )]
    async fn list_deleted_tabulars<C: Catalog, A: Authorizer + Clone, S: SecretStore>(
        Path(warehouse_id): Path<uuid::Uuid>,
        Query(pagination): Query<PaginationQuery>,
        AxumState(api_context): AxumState<ApiContext<State<A, C, S>>>,
        Extension(metadata): Extension<RequestMetadata>,
    ) -> Result<Json<ListDeletedTabularsResponse>> {
        ApiServer::<C, A, S>::list_soft_deleted_tabulars(
            metadata,
            warehouse_id.into(),
            api_context,
            pagination,
        )
        .await
        .map(Json)
    }

    #[derive(Debug, Serialize, utoipa::ToSchema)]
    pub struct ListDeletedTabularsResponse {
        /// List of tabulars
        pub tabulars: Vec<DeletedTabularResponse>,
        /// Token to fetch the next page
        pub next_page_token: Option<String>,
    }

    #[derive(Debug, Serialize, utoipa::ToSchema)]
    pub struct DeletedTabularResponse {
        /// Unique identifier of the tabular
        pub id: uuid::Uuid,
        /// Name of the tabular
        pub name: String,
        /// List of namespace parts the tabular belongs to
        pub namespace: Vec<String>,
        /// Type of the tabular
        pub typ: TabularType,
        /// Warehouse ID where the tabular is stored
        pub warehouse_id: uuid::Uuid,
        /// Date when the tabular was created
        pub created_at: chrono::DateTime<chrono::Utc>,
        /// Date when the tabular was deleted
        pub deleted_at: chrono::DateTime<chrono::Utc>,
        /// Date when the tabular will not be recoverable anymore
        pub expiration_date: chrono::DateTime<chrono::Utc>,
    }

    impl From<TabularIdentUuid> for TabularType {
        fn from(ident: TabularIdentUuid) -> Self {
            match ident {
                TabularIdentUuid::Table(_) => TabularType::Table,
                TabularIdentUuid::View(_) => TabularType::View,
            }
        }
    }

    /// Type of tabular
    #[derive(Debug, Serialize, Clone, Copy, utoipa::ToSchema, strum::Display, PartialEq, Eq)]
    #[serde(rename_all = "kebab-case")]
    pub enum TabularType {
        Table,
        View,
    }

    #[derive(Debug, Serialize, utoipa::ToSchema, Clone, Copy, PartialEq, Eq)]
    #[serde(rename_all = "kebab-case")]
    pub enum DeleteKind {
        Default,
        Purge,
    }

    #[must_use]
    pub fn api_doc<A: Authorizer>() -> utoipa::openapi::OpenApi {
        let mut doc = ManagementApiDoc::openapi();
        doc.merge(A::api_doc());
        doc
    }

    impl<C: Catalog, A: Authorizer, S: SecretStore> ApiServer<C, A, S> {
        pub fn new_v1_router(authorizer: &A) -> Router<ApiContext<State<A, C, S>>> {
            Router::new()
                // Server
                .route("/info", get(get_server_info))
                .route("/bootstrap", post(bootstrap))
                // Role management
                .route("/role", get(list_roles).post(create_role))
                .route(
                    "/role/:id",
                    get(get_role).post(update_role).delete(delete_role),
                )
                .route("/search/role", post(search_role))
                // User management
<<<<<<< HEAD
                .route("/whoami", get(whoami))
=======
                .route("/whoami", get(whoami).post(create_user))
>>>>>>> 24bfccf8
                .route("/search/user", post(search_user))
                .route(
                    "/user/:user_id",
                    get(get_user).put(update_user).delete(delete_user),
                )
<<<<<<< HEAD
                .route("/user", get(list_user).post(create_user))
=======
                .route("/user", get(list_user))
>>>>>>> 24bfccf8
                // Create a new project
                .route(
                    "/project",
                    post(create_project)
                        .get(get_default_project)
                        .delete(delete_default_project),
                )
                .route("/project/rename", post(rename_default_project))
                .route(
                    "/project/:project_id",
                    get(get_project_by_id).delete(delete_project_by_id),
                )
                .route("/project/:project_id/rename", post(rename_project_by_id))
                // Create a new warehouse
                .route("/warehouse", post(create_warehouse))
                // List all projects
                .route("/project-list", get(list_projects))
                .route(
                    "/warehouse",
                    // List all warehouses within a project
                    get(list_warehouses),
                )
                .route(
                    "/warehouse/:warehouse_id",
                    get(get_warehouse).delete(delete_warehouse),
                )
                // Rename warehouse
                .route("/warehouse/:warehouse_id/rename", post(rename_warehouse))
                // Deactivate warehouse
                .route(
                    "/warehouse/:warehouse_id/deactivate",
                    post(deactivate_warehouse),
                )
                .route(
                    "/warehouse/:warehouse_id/activate",
                    post(activate_warehouse),
                )
                // Update storage profile and credential.
                // The old credential is not re-used. If credentials are not provided,
                // we assume that this endpoint does not require a secret.
                .route(
                    "/warehouse/:warehouse_id/storage",
                    post(update_storage_profile),
                )
                // Update only the storage credential - keep the storage profile as is
                .route(
                    "/warehouse/:warehouse_id/storage-credential",
                    post(update_storage_credential),
                )
                .route(
                    "/warehouse/:warehouse_id/deleted_tabulars",
                    get(list_deleted_tabulars),
                )
                .route(
                    "/warehouse/:warehouse_id/delete-profile",
                    post(update_warehouse_delete_profile),
                )
                .merge(authorizer.new_router())
        }
    }
}<|MERGE_RESOLUTION|>--- conflicted
+++ resolved
@@ -60,12 +60,9 @@
             (name = "warehouse", description = "Manage Warehouses"),
             (name = "user", description = "Manage Users"),
             (name = "role", description = "Manage Roles")
-<<<<<<< HEAD
-=======
         ),
         security(
             ("bearerAuth" = [])
->>>>>>> 24bfccf8
         ),
         paths(
             activate_warehouse,
@@ -154,12 +151,6 @@
             UserLastUpdatedWith,
             UserType,
             WarehouseStatus,
-<<<<<<< HEAD
-        ))
-    )]
-    struct ManagementApiDoc;
-
-=======
         )),
         modifiers(&SecurityAddon)
     )]
@@ -182,7 +173,6 @@
         }
     }
 
->>>>>>> 24bfccf8
     #[derive(Clone, Debug)]
     pub struct ApiServer<C: Catalog, A: Authorizer + Clone, S: SecretStore> {
         auth_handler: PhantomData<A>,
@@ -234,11 +224,7 @@
     #[utoipa::path(
         post,
         tag = "user",
-<<<<<<< HEAD
         path = "/management/v1/user",
-=======
-        path = "/management/v1/user/from-token",
->>>>>>> 24bfccf8
         request_body = CreateUserRequest,
         responses(
             (status = 200, description = "User updated", body = [User]),
@@ -951,21 +937,13 @@
                 )
                 .route("/search/role", post(search_role))
                 // User management
-<<<<<<< HEAD
                 .route("/whoami", get(whoami))
-=======
-                .route("/whoami", get(whoami).post(create_user))
->>>>>>> 24bfccf8
                 .route("/search/user", post(search_user))
                 .route(
                     "/user/:user_id",
                     get(get_user).put(update_user).delete(delete_user),
                 )
-<<<<<<< HEAD
                 .route("/user", get(list_user).post(create_user))
-=======
-                .route("/user", get(list_user))
->>>>>>> 24bfccf8
                 // Create a new project
                 .route(
                     "/project",
