--- conflicted
+++ resolved
@@ -9,11 +9,7 @@
 use limes::Authentication;
 use uuid::Uuid;
 
-<<<<<<< HEAD
-use crate::{service::authn::Actor, ProjectIdent, WarehouseIdent, CONFIG, DEFAULT_PROJECT_ID};
-=======
 use crate::{service::authn::Actor, ProjectId, WarehouseIdent, CONFIG, DEFAULT_PROJECT_ID};
->>>>>>> c0514312
 
 pub const PROJECT_ID_HEADER: &str = "x-project-ident";
 pub const X_REQUEST_ID_HEADER: &str = "x-request-id";
@@ -26,11 +22,7 @@
 #[derive(Debug, Clone)]
 pub struct RequestMetadata {
     request_id: Uuid,
-<<<<<<< HEAD
-    project_id: Option<ProjectIdent>,
-=======
     project_id: Option<ProjectId>,
->>>>>>> c0514312
     authentication: Option<Authentication>,
     base_url: String,
     actor: Actor,
@@ -73,11 +65,7 @@
     }
 
     #[must_use]
-<<<<<<< HEAD
-    pub fn preferred_project_id(&self) -> Option<ProjectIdent> {
-=======
     pub fn preferred_project_id(&self) -> Option<ProjectId> {
->>>>>>> c0514312
         self.project_id.or(*DEFAULT_PROJECT_ID)
     }
 
@@ -133,13 +121,8 @@
     /// Fails if none of the above methods provide a project ID.
     pub fn require_project_id(
         &self,
-<<<<<<< HEAD
-        user_project: Option<ProjectIdent>, // Explicitly requested via an API parameter
-    ) -> crate::api::Result<ProjectIdent> {
-=======
         user_project: Option<ProjectId>, // Explicitly requested via an API parameter
     ) -> crate::api::Result<ProjectId> {
->>>>>>> c0514312
         user_project.or(self.preferred_project_id()).ok_or_else(|| {
             crate::api::ErrorModel::bad_request(
                 format!("No project provided. Please provide the `{PROJECT_ID_HEADER}` header"),
@@ -210,11 +193,7 @@
     let project_id = headers
         .get(PROJECT_ID_HEADER)
         .and_then(|hv| hv.to_str().ok())
-<<<<<<< HEAD
-        .map(ProjectIdent::from_str)
-=======
         .map(ProjectId::from_str)
->>>>>>> c0514312
         .transpose();
     let project_id = match project_id {
         Ok(ident) => ident,
