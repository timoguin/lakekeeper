use anyhow::{Context, Error};
use clap::{Parser, Subcommand};
use iceberg_catalog::api::management::v1::ManagementApiDoc;
use iceberg_catalog::implementations::postgres::{get_reader_pool, get_writer_pool, ReadWrite};
use iceberg_catalog::service::contract_verification::ContractVerifiers;
use iceberg_catalog::service::event_publisher::{
    CloudEventBackend, CloudEventsPublisher, CloudEventsPublisherBackgroundTask, Message,
    NatsBackend,
};
use iceberg_catalog::service::health::{
    HealthExt, HealthState, HealthStatus, ServiceHealthProvider,
};
use iceberg_catalog::service::token_verification::Verifier;
use iceberg_catalog::{
    api::router::{new_full_router, serve as service_serve},
    implementations::{
        postgres::{Catalog, CatalogState, SecretsState, SecretsStore},
        AllowAllAuthState, AllowAllAuthZHandler,
    },
    CONFIG,
};
use reqwest::Url;
use std::sync::Arc;
use tracing_subscriber::filter::LevelFilter;
use tracing_subscriber::EnvFilter;

#[derive(Parser)]
#[command(version, about, long_about = None)]
struct Cli {
    #[command(subcommand)]
    command: Option<Commands>,
}

#[derive(Subcommand)]
enum Commands {
    /// Migrate the database
    Migrate {},
    /// Migrate the database
    EnsureMigrate {},
    /// Run the server - The database must be migrated before running the server
    Serve {},
    /// Check the health of the server
    Healthcheck {
        #[clap(
            default_value = "false",
            short = 'a',
            help = "Check all services, implies -d and -s."
        )]
        check_all: bool,
        #[clap(
            default_value = "false",
            short = 'd',
            help = "Only test DB connection, requires postgres env values.",
            conflicts_with("check_all")
        )]
        check_db: bool,
        #[clap(
            default_value = "false",
            short = 's',
            help = "Check health endpoint.",
            conflicts_with("check_all")
        )]
        check_server: bool,
    },
    /// Print the version of the server
    Version {},
    /// Get the OpenAPI specification of the Management API as yaml
    ManagementOpenapi {},
}

async fn serve(bind_addr: std::net::SocketAddr) -> Result<(), anyhow::Error> {
    let read_pool = iceberg_catalog::implementations::postgres::get_reader_pool().await?;
    let write_pool = iceberg_catalog::implementations::postgres::get_writer_pool().await?;

    let catalog_state = CatalogState::from_pools(read_pool.clone(), write_pool.clone());
    let secrets_state = SecretsState::from_pools(read_pool, write_pool);
    let auth_state = AllowAllAuthState;

    let health_provider = ServiceHealthProvider::new(
        vec![
            ("catalog", Arc::new(catalog_state.clone())),
            ("secrets", Arc::new(secrets_state.clone())),
            ("auth", Arc::new(auth_state.clone())),
        ],
        CONFIG.health_check_frequency_seconds,
        CONFIG.health_check_jitter_millis,
    );
    health_provider.spawn_health_checks().await;

    let mut cloud_event_sinks = vec![];

    if let Some(nat_addr) = &CONFIG.nats_address {
        let nats_publisher = build_nats_client(nat_addr).await?;
        cloud_event_sinks
            .push(Arc::new(nats_publisher) as Arc<dyn CloudEventBackend + Sync + Send>);
    } else {
        tracing::info!("Running without publisher.");
    };

    // TODO: what about this magic number
    let (tx, rx) = tokio::sync::mpsc::channel(1000);

    let x = CloudEventsPublisherBackgroundTask {
        source: rx,
        sinks: cloud_event_sinks,
    };
    let listener = tokio::net::TcpListener::bind(bind_addr).await?;

    let (metrics_layer, metrics_future) =
        iceberg_catalog::metrics::get_axum_layer_and_install_recorder(CONFIG.metrics_port)?;

    let router = new_full_router::<
        Catalog,
        Catalog,
        AllowAllAuthZHandler,
        AllowAllAuthZHandler,
        SecretsStore,
    >(
        auth_state,
        catalog_state,
        secrets_state,
        CloudEventsPublisher::new(tx.clone()),
        ContractVerifiers::new(vec![]),
        if let Some(uri) = CONFIG.openid_provider_uri.clone() {
            Some(Verifier::new(uri).await?)
        } else {
            None
        },
        health_provider,
<<<<<<< HEAD
        CONFIG.allow_origin.clone(),
=======
        Some(metrics_layer),
>>>>>>> 91ad3a5b
    );

    let publisher_handle = tokio::task::spawn(async move {
        match x.publish().await {
            Ok(_) => tracing::info!("Exiting publisher task"),
            Err(e) => tracing::error!("Publisher task failed: {e}"),
        };
    });

    tokio::task::spawn(async move {
        tracing::info!(
            "Starting metrics server listening on 0.0.0.0:{} ...",
            CONFIG.metrics_port
        );
        metrics_future.await
    });

    service_serve(listener, router).await?;

    tracing::debug!("Sending shutdown signal to event publisher.");
    tx.send(Message::Shutdown).await?;
    publisher_handle.await?;

    Ok(())
}

#[tokio::main]
async fn main() -> anyhow::Result<()> {
    let cli = Cli::parse();

    tracing_subscriber::fmt()
        .json()
        .flatten_event(true)
        .with_current_span(true)
        .with_file(true)
        .with_line_number(true)
        .with_env_filter(
            EnvFilter::builder()
                .with_default_directive(LevelFilter::INFO.into())
                .from_env_lossy(),
        )
        .init();

    match cli.command {
        Some(Commands::Migrate {}) => {
            print_info();
            println!("Migrating database...");
            let write_pool = iceberg_catalog::implementations::postgres::get_writer_pool().await?;

            // This embeds database migrations in the application binary so we can ensure the database
            // is migrated correctly on startup

            iceberg_catalog::implementations::postgres::migrate(&write_pool).await?;
            println!("Database migration complete.");
        }
        Some(Commands::Serve {}) => {
            print_info();
            tracing::info!("Starting server on 0.0.0.0:{}...", CONFIG.listen_port);
            let bind_addr = std::net::SocketAddr::from(([0, 0, 0, 0], CONFIG.listen_port));
            serve(bind_addr).await?;
        }
        Some(Commands::Healthcheck {
            check_all,
            mut check_db,
            mut check_server,
        }) => {
            check_db |= check_all;
            check_server |= check_all;

            tracing::info!("Checking health...");
            if check_db {
                match db_health_check().await {
                    Ok(_) => {
                        tracing::info!("Database is healthy.");
                    }
                    Err(details) => {
                        tracing::info!(?details, "Database is not healthy.");
                        std::process::exit(1);
                    }
                };
            };

            if check_server {
                let client = reqwest::Client::new();
                let response = client
                    .get(format!("http://localhost:{}/health", CONFIG.listen_port))
                    .send()
                    .await?;
                let status = response.status();
                if !status.is_success() {
                    tracing::info!("Server is not healthy: StatusCode: '{}'", status);
                    std::process::exit(1);
                }
                let body = response.json::<HealthState>().await?;
                // Fail with an error if the server is not healthy
                if !matches!(body.health, HealthStatus::Healthy) {
                    tracing::info!(?body, "Server is not healthy: StatusCode: '{}'", status,);
                    std::process::exit(1);
                } else {
                    tracing::info!("Server is healthy.");
                }
            }
        }
        Some(Commands::Version {}) => {
            println!("{}", env!("CARGO_PKG_VERSION"));
        }
        None => {
            // Error out if no subcommand is provided.
            eprintln!("No subcommand provided. Use --help for more information.");
        }
        Some(Commands::EnsureMigrate {}) => {
            print_info();
            tracing::info!("Checking if database is migrated...");

            let read_pool = iceberg_catalog::implementations::postgres::get_reader_pool().await?;
            iceberg_catalog::implementations::postgres::ensure_migrations_applied(&read_pool)
                .await?;

            tracing::info!("Database migration complete.");
        }

        Some(Commands::ManagementOpenapi {}) => {
            use utoipa::OpenApi;
            println!("{}", ManagementApiDoc::openapi().to_yaml()?)
        }
    }

    Ok(())
}

async fn db_health_check() -> anyhow::Result<()> {
    let reader = get_reader_pool()
        .await
        .with_context(|| "Read pool failed.")?;
    let writer = get_writer_pool()
        .await
        .with_context(|| "Write pool failed.")?;

    let db = ReadWrite::from_pools(reader.clone(), writer.clone());
    db.update_health().await;
    db.health().await;
    let mut db_healthy = true;

    for h in db.health().await {
        tracing::info!("{:?}", h);
        db_healthy = db_healthy && matches!(h.status(), HealthStatus::Healthy);
    }
    if db_healthy {
        Ok(())
    } else {
        Err(anyhow::anyhow!("Database is not healthy."))
    }
}

fn print_info() {
    println!("Iceberg Catalog Version: {}", env!("CARGO_PKG_VERSION"));
}

async fn build_nats_client(nat_addr: &Url) -> Result<NatsBackend, Error> {
    tracing::info!("Running with nats publisher, connecting to: {nat_addr}");
    let builder = async_nats::ConnectOptions::new();

    let builder = if let Some(file) = &CONFIG.nats_creds_file {
        builder.credentials_file(file).await?
    } else {
        builder
    };

    let builder = if let (Some(user), Some(pw)) = (&CONFIG.nats_user, &CONFIG.nats_password) {
        builder.user_and_password(user.clone(), pw.clone())
    } else {
        builder
    };

    let builder = if let Some(token) = &CONFIG.nats_token {
        builder.token(token.clone())
    } else {
        builder
    };

    let nats_publisher = NatsBackend {
        client: builder.connect(nat_addr.to_string()).await?,
        topic: CONFIG
            .nats_topic
            .clone()
            .ok_or(anyhow::anyhow!("Missing nats topic."))?,
    };
    Ok(nats_publisher)
}<|MERGE_RESOLUTION|>--- conflicted
+++ resolved
@@ -127,11 +127,8 @@
             None
         },
         health_provider,
-<<<<<<< HEAD
         CONFIG.allow_origin.clone(),
-=======
         Some(metrics_layer),
->>>>>>> 91ad3a5b
     );
 
     let publisher_handle = tokio::task::spawn(async move {
