use anyhow::{anyhow, Error};
use iceberg_catalog::api::router::{new_full_router, serve as service_serve, RouterArgs};
use iceberg_catalog::implementations::postgres::{CatalogState, PostgresCatalog, ReadWrite};
use iceberg_catalog::implementations::Secrets;
use iceberg_catalog::service::authz::implementations::{
    get_default_authorizer_from_config, Authorizers,
};
use iceberg_catalog::service::authz::Authorizer;
use iceberg_catalog::service::contract_verification::ContractVerifiers;
use iceberg_catalog::service::event_publisher::{
<<<<<<< HEAD
    kafka::KafkaBackend, kafka::KafkaConfig, nats::NatsBackend, CloudEventBackend,
    CloudEventsPublisher, CloudEventsPublisherBackgroundTask, Message,
=======
    CloudEventBackend, CloudEventsPublisher, CloudEventsPublisherBackgroundTask, Message,
    NatsBackend, TracingPublisher,
>>>>>>> 79d1b440
};
use iceberg_catalog::service::health::ServiceHealthProvider;
use iceberg_catalog::service::{Catalog, StartupValidationData};
use iceberg_catalog::{SecretBackend, CONFIG};
use reqwest::Url;

use iceberg_catalog::implementations::postgres::task_queues::{
    TabularExpirationQueue, TabularPurgeQueue,
};
use iceberg_catalog::service::authn::IdpVerifier;
use iceberg_catalog::service::authn::K8sVerifier;
use iceberg_catalog::service::task_queue::TaskQueues;
use std::sync::Arc;

#[cfg(feature = "ui")]
use crate::ui;
#[cfg(feature = "ui")]
use axum::routing::get;

pub(crate) async fn serve(bind_addr: std::net::SocketAddr) -> Result<(), anyhow::Error> {
    let read_pool = iceberg_catalog::implementations::postgres::get_reader_pool(
        CONFIG
            .to_pool_opts()
            .max_connections(CONFIG.pg_read_pool_connections),
    )
    .await?;
    let write_pool = iceberg_catalog::implementations::postgres::get_writer_pool(
        CONFIG
            .to_pool_opts()
            .max_connections(CONFIG.pg_write_pool_connections),
    )
    .await?;

    let catalog_state = CatalogState::from_pools(read_pool.clone(), write_pool.clone());

    let validation_data = PostgresCatalog::get_server_info(catalog_state.clone()).await?;
    match validation_data {
        StartupValidationData::NotBootstrapped => {
            tracing::info!("The catalog is not bootstrapped. Bootstrapping sets the initial administrator. Please open the Web-UI after startup or call the bootstrap endpoint directly.");
        }
        StartupValidationData::Bootstrapped {
            server_id,
            terms_accepted,
        } => {
            if !terms_accepted {
                return Err(anyhow!(
                    "The terms of service have not been accepted on bootstrap."
                ));
            }
            if server_id != CONFIG.server_id {
                return Err(anyhow!(
                    "The server ID during bootstrap {} does not match the server ID in the configuration {}.", server_id, CONFIG.server_id
                ));
            }
            tracing::info!("The catalog is bootstrapped. Server ID: {server_id}");
        }
    }

    let secrets_state: Secrets = match CONFIG.secret_backend {
        SecretBackend::KV2 => iceberg_catalog::implementations::kv2::SecretsState::from_config(
            CONFIG
                .kv2
                .as_ref()
                .ok_or_else(|| anyhow!("Need vault config to use vault as backend"))?,
        )
        .await?
        .into(),
        SecretBackend::Postgres => {
            iceberg_catalog::implementations::postgres::SecretsState::from_pools(
                read_pool.clone(),
                write_pool.clone(),
            )
            .into()
        }
    };
    let authorizer = get_default_authorizer_from_config().await?;

    let health_provider = ServiceHealthProvider::new(
        vec![
            ("catalog", Arc::new(catalog_state.clone())),
            ("secrets", Arc::new(secrets_state.clone())),
            ("auth", Arc::new(authorizer.clone())),
        ],
        CONFIG.health_check_frequency_seconds,
        CONFIG.health_check_jitter_millis,
    );
    health_provider.spawn_health_checks().await;

    let queues = TaskQueues::new(
        Arc::new(TabularExpirationQueue::from_config(
            ReadWrite::from_pools(read_pool.clone(), write_pool.clone()),
            CONFIG.queue_config.clone(),
        )?),
        Arc::new(TabularPurgeQueue::from_config(
            ReadWrite::from_pools(read_pool.clone(), write_pool.clone()),
            CONFIG.queue_config.clone(),
        )?),
    );

    let listener = tokio::net::TcpListener::bind(bind_addr).await?;

    match authorizer {
        Authorizers::AllowAll(a) => {
            serve_inner(
                a,
                catalog_state,
                secrets_state,
                queues,
                health_provider,
                listener,
            )
            .await?
        }
        Authorizers::OpenFGA(a) => {
            serve_inner(
                a,
                catalog_state,
                secrets_state,
                queues,
                health_provider,
                listener,
            )
            .await?
        }
    }

    Ok(())
}

/// Helper function to remove redundant code from matching different implementations
async fn serve_inner<A: Authorizer>(
    authorizer: A,
    catalog_state: CatalogState,
    secrets_state: Secrets,
    queues: TaskQueues,
    health_provider: ServiceHealthProvider,
    listener: tokio::net::TcpListener,
) -> Result<(), anyhow::Error> {
    let (tx, rx) = tokio::sync::mpsc::channel(1000);

    let mut cloud_event_sinks = vec![];

    if let Some(nat_addr) = &CONFIG.nats_address {
        let nats_publisher = build_nats_client(nat_addr).await?;
        cloud_event_sinks
            .push(Arc::new(nats_publisher) as Arc<dyn CloudEventBackend + Sync + Send>);
<<<<<<< HEAD
    }
    if let (Some(kafka_config), Some(kafka_topic)) = (&CONFIG.kafka_config, &CONFIG.kafka_topic) {
        let kafka_publisher = build_kafka_producer(kafka_config, kafka_topic)?;
        cloud_event_sinks
            .push(Arc::new(kafka_publisher) as Arc<dyn CloudEventBackend + Sync + Send>);
    }

    if cloud_event_sinks.is_empty() {
        tracing::info!("Running without publisher.");
=======
    } else {
        tracing::info!("Running without NATS publisher.");
>>>>>>> 79d1b440
    };

    if let Some(true) = &CONFIG.log_cloudevents {
        let tracing_publisher = TracingPublisher;
        cloud_event_sinks
            .push(Arc::new(tracing_publisher) as Arc<dyn CloudEventBackend + Sync + Send>);
        tracing::info!("Logging Cloudevents.");
    } else {
        tracing::info!("Running without logging Cloudevents.");
    }

    let x: CloudEventsPublisherBackgroundTask = CloudEventsPublisherBackgroundTask {
        source: rx,
        sinks: cloud_event_sinks,
    };

    let k8s_token_verifier = if CONFIG.enable_kubernetes_authentication {
        Some(
            K8sVerifier::try_new()
                .await
                .map_err(|e| {
                    tracing::info!("Failed to create K8s authorizer: {e}");
                    e
                })
                .map(|v| {
                    tracing::info!("K8s authorizer created {:?}", v);
                    v
                })?,
        )
    } else {
        None
    };
    if k8s_token_verifier.is_none() && CONFIG.openid_provider_uri.is_none() {
        tracing::warn!("Authentication is disabled. This is not suitable for production!");
    }
    let (layer, metrics_future) =
        iceberg_catalog::metrics::get_axum_layer_and_install_recorder(CONFIG.metrics_port)?;
    let router = new_full_router::<PostgresCatalog, _, Secrets>(RouterArgs {
        authorizer: authorizer.clone(),
        catalog_state: catalog_state.clone(),
        secrets_state: secrets_state.clone(),
        queues: queues.clone(),
        publisher: CloudEventsPublisher::new(tx.clone()),
        table_change_checkers: ContractVerifiers::new(vec![]),
        token_verifier: if let Some(uri) = CONFIG.openid_provider_uri.clone() {
            Some(
                IdpVerifier::new(
                    uri,
                    CONFIG.openid_audience.clone(),
                    CONFIG.openid_additional_issuers.clone(),
                    CONFIG.openid_scope.clone(),
                )
                .await?,
            )
        } else {
            None
        },
        k8s_token_verifier,
        service_health_provider: health_provider,
        cors_origins: CONFIG.allow_origin.as_deref(),
        metrics_layer: Some(layer),
    })?;

    #[cfg(feature = "ui")]
    let router = router
        .route(
            "/ui",
            get(|| async { axum::response::Redirect::permanent("/ui/") }),
        )
        .route(
            "/",
            get(|| async { axum::response::Redirect::permanent("/ui/") }),
        )
        .route(
            "/ui/index.html",
            get(|| async { axum::response::Redirect::permanent("/ui/") }),
        )
        .route("/ui/", get(ui::index_handler))
        .route("/ui/assets/{*file}", get(ui::static_handler))
        .route("/ui/{*file}", get(ui::index_handler));

    let publisher_handle = tokio::task::spawn(async move {
        match x.publish().await {
            Ok(_) => tracing::info!("Exiting publisher task"),
            Err(e) => tracing::error!("Publisher task failed: {e}"),
        };
    });

    tokio::select!(
        _ = queues.spawn_queues::<PostgresCatalog, _, _>(catalog_state, secrets_state, authorizer) => tracing::error!("Tabular queue task failed"),
        err = service_serve(listener, router) => tracing::error!("Service failed: {err:?}"),
        _ = metrics_future => tracing::error!("Metrics server failed"),
    );

    tracing::debug!("Sending shutdown signal to event publisher.");
    tx.send(Message::Shutdown).await?;
    publisher_handle.await?;

    Ok(())
}

async fn build_nats_client(nat_addr: &Url) -> Result<NatsBackend, Error> {
    tracing::info!("Running with nats publisher, connecting to: {nat_addr}");
    let builder = async_nats::ConnectOptions::new();

    let builder = if let Some(file) = &CONFIG.nats_creds_file {
        builder.credentials_file(file).await?
    } else {
        builder
    };

    let builder = if let (Some(user), Some(pw)) = (&CONFIG.nats_user, &CONFIG.nats_password) {
        builder.user_and_password(user.clone(), pw.clone())
    } else {
        builder
    };

    let builder = if let Some(token) = &CONFIG.nats_token {
        builder.token(token.clone())
    } else {
        builder
    };

    let nats_publisher = NatsBackend {
        client: builder.connect(nat_addr.to_string()).await?,
        topic: CONFIG
            .nats_topic
            .clone()
            .ok_or(anyhow::anyhow!("Missing nats topic."))?,
    };
    Ok(nats_publisher)
}

fn build_kafka_producer(
    kafka_config: &KafkaConfig,
    topic: &String,
) -> anyhow::Result<KafkaBackend> {
    if !(kafka_config.conf.contains_key("bootstrap.servers")
        || kafka_config.conf.contains_key("metadata.broker.list"))
    {
        return Err(anyhow::anyhow!(
            "Kafka config map does not contain 'bootstrap.servers' or 'metadata.broker.list'. You need to provide either of those, in addition with any other parameters you need."
        ));
    }
    let mut producer_client_config = rdkafka::ClientConfig::new();
    for (key, value) in kafka_config.conf.iter() {
        producer_client_config.set(key, value);
    }
    if let Some(sasl_password) = kafka_config.sasl_password.clone() {
        producer_client_config.set("sasl.password", sasl_password);
    }
    if let Some(sasl_oauthbearer_client_secret) =
        kafka_config.sasl_oauthbearer_client_secret.clone()
    {
        producer_client_config.set(
            "sasl.oauthbearer.client.secret",
            sasl_oauthbearer_client_secret,
        );
    }
    if let Some(ssl_key_password) = kafka_config.ssl_key_password.clone() {
        producer_client_config.set("ssl.key.password", ssl_key_password);
    }
    if let Some(ssl_keystore_password) = kafka_config.ssl_keystore_password.clone() {
        producer_client_config.set("ssl.keystore.password", ssl_keystore_password);
    }
    let producer = producer_client_config.create()?;
    let kafka_backend = KafkaBackend {
        producer,
        topic: topic.clone(),
    };
    let kafka_brokers = kafka_config
        .conf
        .get("bootstrap.servers")
        .or(kafka_config.conf.get("metadata.broker.list"))
        .unwrap();
    tracing::info!(
        "Running with kafka publisher, initial brokers are: {}. Topic: {}.",
        kafka_brokers,
        topic
    );
    Ok(kafka_backend)
}<|MERGE_RESOLUTION|>--- conflicted
+++ resolved
@@ -8,13 +8,9 @@
 use iceberg_catalog::service::authz::Authorizer;
 use iceberg_catalog::service::contract_verification::ContractVerifiers;
 use iceberg_catalog::service::event_publisher::{
-<<<<<<< HEAD
     kafka::KafkaBackend, kafka::KafkaConfig, nats::NatsBackend, CloudEventBackend,
-    CloudEventsPublisher, CloudEventsPublisherBackgroundTask, Message,
-=======
-    CloudEventBackend, CloudEventsPublisher, CloudEventsPublisherBackgroundTask, Message,
-    NatsBackend, TracingPublisher,
->>>>>>> 79d1b440
+    CloudEventBackend, CloudEventBackend, CloudEventsPublisher, CloudEventsPublisherBackgroundTask,
+    Message, TracingPublisher,
 };
 use iceberg_catalog::service::health::ServiceHealthProvider;
 use iceberg_catalog::service::{Catalog, StartupValidationData};
@@ -161,21 +157,17 @@
         let nats_publisher = build_nats_client(nat_addr).await?;
         cloud_event_sinks
             .push(Arc::new(nats_publisher) as Arc<dyn CloudEventBackend + Sync + Send>);
-<<<<<<< HEAD
-    }
+    } else {
+        tracing::info!("Running without NATS publisher.");
+    };
+
     if let (Some(kafka_config), Some(kafka_topic)) = (&CONFIG.kafka_config, &CONFIG.kafka_topic) {
         let kafka_publisher = build_kafka_producer(kafka_config, kafka_topic)?;
         cloud_event_sinks
             .push(Arc::new(kafka_publisher) as Arc<dyn CloudEventBackend + Sync + Send>);
-    }
-
-    if cloud_event_sinks.is_empty() {
-        tracing::info!("Running without publisher.");
-=======
-    } else {
-        tracing::info!("Running without NATS publisher.");
->>>>>>> 79d1b440
-    };
+    } else {
+        tracing::info!("Running without Kafka publisher.");
+    }
 
     if let Some(true) = &CONFIG.log_cloudevents {
         let tracing_publisher = TracingPublisher;
@@ -184,6 +176,10 @@
         tracing::info!("Logging Cloudevents.");
     } else {
         tracing::info!("Running without logging Cloudevents.");
+    }
+
+    if cloud_event_sinks.is_empty() {
+        tracing::info!("Running without publisher.");
     }
 
     let x: CloudEventsPublisherBackgroundTask = CloudEventsPublisherBackgroundTask {
